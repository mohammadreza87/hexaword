--- conflicted
+++ resolved
@@ -19,8 +19,7 @@
 import { ColorPaletteService } from '../web-view/services/ColorPaletteService';
 import { getPaletteForLevel } from '../web-view/config/ColorPalettes';
 import { shareUserLevelToReddit } from './services/UserLevelShareService';
-<<<<<<< HEAD
-=======
+
 
 interface SharedLevelPreview {
   id: string;
@@ -33,7 +32,6 @@
   uniqueLetters: string[];
   letterBank?: string[];
 }
->>>>>>> b878d238
 
 // HexaWord Crossword Generator v4.0 - Modular Architecture
 
@@ -127,12 +125,10 @@
     // Check for daily wheel on second launch
     await this.checkDailyWheel();
     await this.handleDeepLink();
-<<<<<<< HEAD
-=======
 
     // Handle shared level links (e.g. ?level=ID)
     await this.handleSharedLevelLaunch();
->>>>>>> b878d238
+
   }
 
   // Apply palette/theme for the menu using the player's current level
