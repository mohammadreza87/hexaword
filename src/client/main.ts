import { HexaWordGame } from '../web-view/HexaWordGame';
import { gsap } from 'gsap';
import { Physics2DPlugin } from 'gsap/Physics2DPlugin';
gsap.registerPlugin(Physics2DPlugin);
import { fetchGameDataWithFallback } from './services/api';
import './styles/tokens.css';
import './styles/tailwind.css';
import './styles/layers.css';
import { blurGameContainer, animateGameBlur } from './utils/ui';
import { blurTransition } from './services/BlurTransitionService';
import { loadLocalProgress, saveLocalProgress, fetchRemoteProgress, saveRemoteProgress, mergeProgress, Progress as HWProgress } from './services/progress';
import { GameUI } from './components/GameUI';
import { ShareService } from './services/ShareService';
import { WheelOfFortune } from './components/WheelOfFortune';
import { DailyRewardService } from './services/DailyRewardService';
import { loadingOverlay } from './utils/LoadingOverlay';
import { CoinStorageService } from './services/CoinStorageService';
import { HintStorageService } from './services/HintStorageService';
import { ColorPaletteService } from '../web-view/services/ColorPaletteService';
import { getPaletteForLevel } from '../web-view/config/ColorPalettes';
import { shareUserLevelToReddit } from './services/UserLevelShareService';

interface SharedLevelPreview {
  id: string;
  name?: string;
  clue?: string;
  author?: string;
  words: string[];
  shares: number;
  createdAt?: string;
  uniqueLetters: string[];
  letterBank?: string[];
}

// HexaWord Crossword Generator v4.0 - Modular Architecture

/**
 * Main entry point for the HexaWord game
 */
class App {
  private game: HexaWordGame | null = null;
  private gameUI: GameUI | null = null;
  private currentLevel = 1;
  private mainMenuEl: HTMLDivElement | null = null;
  private fadeEl: HTMLDivElement | null = null;
  private shareService: ShareService;
  private colorPaletteService = ColorPaletteService.getInstance();
  private menuBusy = false;
  private sharedLevelHandled = false;
  
  constructor() {
    this.shareService = ShareService.getInstance();
    this.initialize();
  }

  // Update the single menu button label to reflect current level
  private updateMenuProgress(p: HWProgress): void {
    const el = document.getElementById('hw-main-menu');
    if (!el) return;
    const levelBtn = el.querySelector('#hw-level') as HTMLButtonElement | null;
    if (levelBtn) {
      const lvl = Math.max(1, p?.level ?? this.currentLevel ?? 1);
      const levelText = levelBtn.querySelector('.text-xs');
      if (levelText) {
        levelText.textContent = `Level ${lvl}`;
      }
    }
  }
  
  private async updateMenuCoinDisplay(): Promise<void> {
    const el = document.getElementById('hw-main-menu');
    if (!el) return;
    const coinAmount = el.querySelector('#menu-coin-amount');
    if (coinAmount) {
      try {
        const response = await fetch('/api/coins');
        if (response.ok) {
          const data = await response.json();
          coinAmount.textContent = (data.balance || 0).toLocaleString();
        }
      } catch (error) {
        console.error('Failed to fetch coin balance:', error);
        coinAmount.textContent = '0';
      }
    }
  }
  
  private async initialize(): Promise<void> {
    try {
      // Initialize the game when DOM is ready
      if (document.readyState === 'loading') {
        document.addEventListener('DOMContentLoaded', () => this.startGame());
      } else {
        await this.startGame();
      }
    } catch (error) {
      console.error('Failed to initialize app:', error);
    }
  }
  
  private async startGame(): Promise<void> {
    // Starting HexaWord game...
    
    // Show Main Menu (do not create game until Play)
    this.ensureMainMenu();
    // Hydrate progress (remote + local) for Continue button and theme
    try {
      const localP = loadLocalProgress();
      const remoteP = await fetchRemoteProgress();
      const merged = mergeProgress(localP, remoteP);
      if (merged) {
        saveLocalProgress(merged);
        this.currentLevel = Math.max(1, merged.level);
        this.updateMenuProgress(merged);
        // Apply theme colors based on current level immediately for the menu
        await this.applyMenuTheme(this.currentLevel);
      } else {
        // Default theme for level 1 if no progress found
        await this.applyMenuTheme(1);
      }
    } catch {}
    this.showMainMenu();

    // Check for daily wheel on second launch
    await this.checkDailyWheel();
<<<<<<< HEAD
    await this.handleDeepLink();
=======

    // Handle shared level links (e.g. ?level=ID)
    await this.handleSharedLevelLaunch();
>>>>>>> dab5a115
  }

  // Apply palette/theme for the menu using the player's current level
  private async applyMenuTheme(level: number): Promise<void> {
    try {
      await this.colorPaletteService.setLevel(level);
      const scheme = await this.colorPaletteService.getCurrentScheme();
      // Update top-level backgrounds to match theme
      document.documentElement.style.setProperty('background-color', scheme.background, 'important');
      document.body.style.setProperty('background-color', scheme.background, 'important');
      document.body.style.setProperty('background', scheme.background, 'important');
      const container = document.getElementById('hex-grid-container');
      if (container) {
        (container as HTMLElement).style.setProperty('background-color', scheme.background, 'important');
        (container as HTMLElement).style.setProperty('background', scheme.background, 'important');
      }
      
      // Apply clue-like effects to the HEXA WORDS title
      this.applyTitleEffects(level).catch(() => {});
    } catch (e) {
      // Fallback to previous behavior if palette fails
      const bg = '#0F1115';
      document.documentElement.style.setProperty('background-color', bg, 'important');
      document.body.style.setProperty('background-color', bg, 'important');
      document.body.style.setProperty('background', bg, 'important');
    }
  }
  
  /**
   * Apply clue-like gradient and glow effects to the HEXA WORDS title
   */
  private async applyTitleEffects(level: number): Promise<void> {
    const titleEl = document.getElementById('hexaword-title');
    if (!titleEl) return;
    
    // Get theme colors based on level - same as clue
    const palette = getPaletteForLevel(level);
    const accentColor = palette.colors[0];  // Primary accent color
    const secondaryColor = palette.colors[1];  // Secondary color for gradient
    
    // Create gradient background
    titleEl.style.background = `linear-gradient(90deg, ${accentColor}, ${secondaryColor}, ${accentColor})`;
    titleEl.style.backgroundSize = '200% 100%';
    titleEl.style.webkitBackgroundClip = 'text';
    titleEl.style.webkitTextFillColor = 'transparent';
    titleEl.style.backgroundClip = 'text';
    
    // Add animation for gradient shift
    titleEl.style.animation = 'gradientShift 3s ease infinite';
    
    // Add multiple glow layers using filter
    titleEl.style.filter = `
      drop-shadow(0 0 20px ${accentColor}33)
      drop-shadow(0 0 10px ${accentColor}66)
      drop-shadow(0 0 5px ${accentColor}99)
      drop-shadow(0 1px 2px rgba(0,0,0,0.6))
    `;
    
    // Add the gradient animation if not already present
    if (!document.getElementById('hexaword-gradient-animation')) {
      const style = document.createElement('style');
      style.id = 'hexaword-gradient-animation';
      style.textContent = `
        @keyframes gradientShift {
          0% { background-position: 0% 50%; }
          50% { background-position: 100% 50%; }
          100% { background-position: 0% 50%; }
        }
      `;
      document.head.appendChild(style);
    }
  }
  
  /**
   * Checks and shows daily wheel if applicable
   */
  private async checkDailyWheel(): Promise<void> {
    const dailyService = DailyRewardService.getInstance();
    
    // Check if user has spin tokens available
    const tokens = await dailyService.getSpinTokens();
    if (tokens <= 0) {
      return; // No tokens, don't show wheel
    }
    
    // Only show on second launch if we have tokens
    if (!dailyService.isSecondLaunch()) {
      return;
    }

    // Check cooldown state to configure the wheel display
    const { canClaim, lastClaimTime } = await dailyService.canClaimDaily();
    
    // Show wheel with token count
    const wheel = new WheelOfFortune();
    wheel.setTokens(tokens);
    wheel.onComplete(async (prize, spinId) => {
      // Claim the reward
      const success = await dailyService.claimReward(prize, spinId);
      
      if (success) {
        // Add a small delay to ensure server has finished updating
        await new Promise(resolve => setTimeout(resolve, 500));
        
        // Update UI based on prize type
        if (prize.type === 'coins' || prize.type === 'jackpot') {
          // Force reload coin balance (clear cache first)
          const coinService = CoinStorageService.getInstance();
          coinService.clearCache();
          const newData = await coinService.loadCoins();
          
          if ((window as any).gameUI) {
            (window as any).gameUI.updateCoins(newData.balance);
          }
          
          // Also update the game UI if available
          if (this.gameUI) {
            this.gameUI.updateCoins(newData.balance);
          }
        } else if (prize.type === 'hints') {
          // Force reload hint inventory, then sync in-game HintService
          const hintService = HintStorageService.getInstance();
          hintService.clearCache();
          await hintService.loadHints();
          if (this.game && (this.game as any).syncHintInventory) {
            await (this.game as any).syncHintInventory();
          }
        } else if (prize.type === 'bundle') {
          // Bundle includes only hints (x2 reveal + x2 target) - no coins
          const hintService = HintStorageService.getInstance();
          hintService.clearCache();
          await hintService.loadHints();
          if (this.game && (this.game as any).syncHintInventory) {
            await (this.game as any).syncHintInventory();
          }
        }
        
        // Show success message
        this.showToast(`🎉 ${prize.name} added to your account!`, 'success');
      }
    });
    // Show with proper cooldown handling
    await wheel.show(canClaim, lastClaimTime);
  }

  // Initialize the game UI overlay
  private initializeGameUI(): void {
    // Clean up existing UI if any
    if (this.gameUI) {
      this.gameUI.destroy();
    }
    
    // Create new UI
    this.gameUI = new GameUI();
    
    // Expose to window for game to access
    (window as any).gameUI = this.gameUI;
    
    // Set up UI callbacks
    this.gameUI.onRestartLevel(async () => {
      await this.game?.reset();
    });
    
    this.gameUI.onToggleMotion(() => {
      const current = localStorage.getItem('hexaword_reduce_motion') === 'true';
      localStorage.setItem('hexaword_reduce_motion', String(!current));
      const svc = (window as any).hwAnimSvc as any;
      if (svc?.setReducedMotion) svc.setReducedMotion(!current);
    });
    
    this.gameUI.onShuffle(() => {
      if (this.game) {
        this.game.shuffleInputGrid();
      }
    });
    
    this.gameUI.onReveal(() => {
      if (this.game) {
        this.game.revealRandomLetter();
      }
    });
    
    this.gameUI.onTargetHint(() => {
      if (this.game) {
        this.game.startTargetHint();
      }
    });
    
    this.gameUI.onShare(() => {
      if (this.game) {
        this.handleShare();
      }
    });

    this.gameUI.onExploreLevels(async () => {
      await this.openLevelExplorer();
    });

    this.gameUI.onHowToPlay(() => {
      this.showHowTo();
    });
    
    this.gameUI.onMainMenu(async () => {
      // Save progress before going to main menu using game's helper
      if (this.game && (this.game as any).saveProgressNow) {
        try {
          await (this.game as any).saveProgressNow();
        } catch {}
      }
      this.showMainMenu();
    });
    
    // Update initial values
    if (this.game) {
      this.gameUI.updateLevel(this.currentLevel);
      // The word count will be updated from the game's render loop
      
      // Update hint badges with actual inventory
      (this.game as any).updateHintDisplay();
      
      // Update coin display with actual balance
      (this.game as any).updateCoinDisplay();
    }
    
    // Expose animation service for reduced motion toggle
    (window as any).hwAnimSvc = (this.game as any)?.animationService || (window as any).hwAnimSvc;
  }

  /**
   * Handles share button click
   */
  private handleShare(): void {
    if (!this.game) return;
    
    // Get game state
    const gameData = {
      level: this.currentLevel,
      clue: this.game.getClue(),
      letters: this.game.getInputLetters(),
      foundWords: this.game.getFoundCount(),
      totalWords: this.game.getTotalWords(),
      canvas: document.querySelector('canvas') as HTMLCanvasElement
    };
    
    // Open share modal
    this.shareService.openShareModal(gameData);
  }
  
  // ===== Main Menu Scene =====
  private ensureMainMenu(): void {
    if (this.mainMenuEl) return;
    const el = document.createElement('div');
    el.id = 'hw-main-menu';
    el.className = 'fixed inset-0 bg-gradient-to-br from-hw-surface-primary to-hw-surface-secondary hidden z-50';
    
    el.innerHTML = `
      <!-- Top Bar -->
      <div class="absolute top-0 left-0 right-0 flex justify-between items-center p-4">
        <!-- Coins Display (left) -->
        <div class="flex items-center gap-2 bg-black/20 backdrop-blur-sm rounded-full px-3 py-1.5">
          <span class="text-lg">🪙</span>
          <span id="menu-coin-amount" class="text-hw-text-primary font-bold">0</span>
        </div>
        
        <!-- Settings and Explore Buttons (right) -->
        <div class="flex items-center gap-2">
          <!-- Explore Button -->
          <button id="hw-explore-btn" class="bg-black/20 backdrop-blur-sm rounded-full p-2 hover:bg-black/30 transition-colors">
            <span class="text-xl">🔍</span>
          </button>
          <!-- Settings Button -->
          <button id="hw-settings-btn" class="bg-black/20 backdrop-blur-sm rounded-full p-2 hover:bg-black/30 transition-colors">
            <span class="text-xl">⚙️</span>
          </button>
        </div>
      </div>
      
      <!-- Main Content Area -->
      <div class="relative h-full">
        <!-- Title - Close to top HUD -->
        <div class="absolute top-20 left-0 right-0 text-center">
          <div id="hexaword-title" class="text-4xl font-black tracking-wide uppercase font-['Inter'] bg-gradient-to-br from-amber-500 to-red-500 bg-clip-text text-transparent">HEXA WORDS</div>
        </div>
        
        <!-- Daily and My Levels - Centered vertically in middle -->
        <div class="absolute top-1/2 left-0 right-0 -translate-y-1/2 px-4">
          <div class="flex justify-between w-full max-w-sm mx-auto px-2 sm:px-4">
            <!-- My Levels (left) -->
            <button id="hw-create" class="bg-gradient-to-br from-purple-600 to-purple-700 backdrop-blur-sm rounded-xl w-24 h-24 flex flex-col items-center justify-center hover:scale-105 transition-transform shadow-lg border border-purple-500/30">
              <div class="text-2xl mb-1">📝</div>
              <div class="text-xs text-white font-semibold uppercase tracking-wide">My Levels</div>
            </button>
            
            <!-- Daily Challenge (right) -->
            <button id="hw-daily-challenge" class="bg-gradient-to-br from-amber-500 to-orange-500 backdrop-blur-sm rounded-xl w-24 h-24 flex flex-col items-center justify-center hover:scale-105 transition-transform shadow-lg border border-amber-400/30 relative">
              <div class="text-2xl mb-1">☀️</div>
              <div class="text-xs text-white font-semibold uppercase tracking-wide">Daily</div>
              <span id="dc-streak-badge" class="hidden absolute -top-1 -right-1 bg-red-500 text-white text-xs rounded-full w-5 h-5 flex items-center justify-center font-bold"></span>
            </button>
          </div>
        </div>
        
        <!-- Play Button - Bottom position -->
        <div class="absolute bottom-24 left-0 right-0 px-4">
          <div class="flex justify-center">
            <button id="hw-level" class="bg-gradient-to-br from-green-500 to-green-600 backdrop-blur-sm rounded-xl w-24 h-24 flex flex-col items-center justify-center hover:scale-105 transition-transform shadow-xl border border-green-400/30">
              <div class="text-2xl mb-1">▶️</div>
              <div class="text-xs text-white font-bold uppercase tracking-wide">PLAY</div>
              <div class="text-[10px] text-green-100 opacity-90">Level 1</div>
            </button>
          </div>
        </div>
      </div>
      
      <!-- Bottom Navigation Tabs -->
      <div class="absolute bottom-0 left-0 right-0 bg-black/30 backdrop-blur-md border-t border-white/10">
        <div class="flex">
          <!-- Shop Tab (disabled) -->
          <button class="flex-1 flex flex-col items-center justify-center py-3 gap-1 opacity-30 cursor-not-allowed pointer-events-none bg-black/20" disabled tabindex="-1">
            <span class="text-xl opacity-60">🛍️</span>
            <span class="text-xs text-gray-600">Shop</span>
          </button>
          
          <!-- Home Tab (active) - with theme color highlight -->
          <button id="hw-home-tab" class="flex-1 flex flex-col items-center justify-center py-3 gap-1 bg-hw-accent-primary/10 border-t-2 border-hw-accent-primary relative">
            <span class="text-xl">🏠</span>
            <span class="text-xs text-hw-accent-primary font-semibold">Home</span>
            <!-- Active indicator -->
            <div class="absolute inset-x-0 bottom-0 h-0.5 bg-hw-accent-primary"></div>
          </button>
          
          <!-- Leaderboard Tab -->
          <button id="hw-leaderboard" class="flex-1 flex flex-col items-center justify-center py-3 gap-1 hover:bg-white/5 transition-colors">
            <span class="text-xl">🏆</span>
            <span class="text-xs text-hw-text-secondary hover:text-hw-text-primary">Leaderboard</span>
          </button>
        </div>
      </div>
    `;
    
    document.body.appendChild(el);
    this.mainMenuEl = el;
    
    // Update coin display
    this.updateMenuCoinDisplay();

    // Wire buttons with proper null checks
    const levelBtn = el.querySelector('#hw-level') as HTMLButtonElement;
    const settingsButton = el.querySelector('#hw-settings-btn') as HTMLButtonElement;
    const exploreButton = el.querySelector('#hw-explore-btn') as HTMLButtonElement;
    const createBtn = el.querySelector('#hw-create') as HTMLButtonElement;

    // Debug to check if buttons are found
    console.log('Menu buttons found:', {
      level: !!levelBtn,
      settings: !!settingsButton,
      explore: !!exploreButton,
      create: !!createBtn
    });

    if (levelBtn) {
      levelBtn.addEventListener('click', async () => {
        console.log('Play button clicked');
        if (this.menuBusy) return;
        this.menuBusy = true;
        // Immediately disable all interactive controls in the menu to prevent double clicks
        try {
          const disableAll = () => {
            // Disable all buttons within the menu
            el.querySelectorAll('button').forEach((b) => {
              const btn = b as HTMLButtonElement;
              btn.disabled = true;
              btn.style.pointerEvents = 'none';
              btn.classList.add('opacity-50', 'cursor-not-allowed');
            });
          };
          disableAll();
        } catch {}
        // Apply layered blur for depth effect during transition
        blurTransition.applyLayeredBlur([
          { elementId: 'hw-main-menu', level: 'xl', delay: 0 },
          { elementId: 'hex-grid-container', level: 'lg', delay: 50 }
        ]);

        await this.fadeTransition(async () => {
          await this.loadLevelFromServer(this.currentLevel);
          this.hideMainMenu();
          this.menuBusy = false; // clear busy once menu is hidden
        });
      });
    }

    // Settings button handler
    if (settingsButton) {
      settingsButton.addEventListener('click', () => {
        console.log('Settings button clicked');
        this.showSettingsPanel();
      });
      // Also ensure the button has proper z-index
      settingsButton.style.position = 'relative';
      settingsButton.style.zIndex = '100';
    } else {
      console.error('Settings button not found!');
    }

    // Explore button handler
    if (exploreButton) {
      exploreButton.addEventListener('click', async () => {
        console.log('Explore button clicked');
        if (this.menuBusy) return;
        await this.showExploreLevelsView();
      });
      // Also ensure the button has proper z-index
      exploreButton.style.position = 'relative';
      exploreButton.style.zIndex = '100';
    } else {
      console.error('Explore button not found!');
    }

    // My Levels flow (shows inline like leaderboard)
    if (createBtn) {
      createBtn.addEventListener('click', async () => {
        console.log('My Levels button clicked');
        if (this.menuBusy) return;
        await this.showMyLevelsView();
      });
    }
    
    // Daily Challenge button handler
    const dailyChallengeBtn = el.querySelector('#hw-daily-challenge') as HTMLButtonElement;
    dailyChallengeBtn.onclick = async () => {
      if (this.menuBusy) return;
      
      try {
        const { DailyChallenge } = await import('./features/DailyChallenge');
        const dailyChallenge = new DailyChallenge();
        const result = await dailyChallenge.show();
        
        if (result?.action === 'play' && result.challengeData) {
          // Start the daily challenge game
          await this.startDailyChallenge(result.challengeData);
        }
      } catch (error) {
        console.error('Failed to show daily challenge:', error);
        this.showToast('Failed to load daily challenge', 'error');
      }
    };
    
    // Check for active streak and show badge
    this.updateStreakBadge();
    
    // Leaderboard button handler
    const leaderboardBtn = el.querySelector('#hw-leaderboard') as HTMLButtonElement;
    leaderboardBtn.onclick = async () => {
      if (this.menuBusy) return;
      await this.showLeaderboardView();
    };
    
    // Home tab handler - use addEventListener to prevent overwriting
    const homeTab = el.querySelector('#hw-home-tab') as HTMLButtonElement;
    homeTab.addEventListener('click', () => {
      this.activateTab('home');
    });
    
    // Listen for play-user-level events from LevelManager
    window.addEventListener('play-user-level', async (event: Event) => {
      const customEvent = event as CustomEvent;
      const levelId = customEvent.detail?.levelId;
      if (levelId) {
        await blurTransition.transitionWithBlur(async () => {
          await this.playUserLevel(levelId);
          this.hideMainMenu();
        }, { blurIntensity: 'lg', inDuration: 200, outDuration: 250 });
      }
    });
  }
  
  private async showExploreLevelsView(): Promise<void> {
    // Remove any existing views
    const existingView = document.getElementById('explore-levels-view');
    if (existingView) existingView.remove();

    // Create Explore Levels container
    const exploreLevelsContainer = document.createElement('div');
    exploreLevelsContainer.id = 'explore-levels-view';
    exploreLevelsContainer.className = 'absolute inset-0 z-10 pointer-events-none';

    // Build full Explore Levels UI
    exploreLevelsContainer.innerHTML = `
      <div class="absolute inset-0 top-16 bottom-16 bg-gradient-to-br from-slate-900 via-purple-900 to-slate-900 overflow-hidden pointer-events-auto">
        <!-- Header with gradient background -->
        <div class="bg-gradient-to-r from-indigo-600 to-purple-600 px-6 py-4 shadow-xl">
          <div class="flex items-center justify-between">
            <div>
              <h2 class="text-sm font-bold text-white flex items-center gap-1">
                <span class="text-base">🔍</span>
                <span>Explore Levels</span>
              </h2>
              <p class="text-indigo-200 text-[10px] mt-0.5">Discover amazing levels created by the community</p>
            </div>
            <button id="explore-back" class="text-white/80 hover:text-white transition-all transform hover:scale-110 p-1">
              <svg width="20" height="20" viewBox="0 0 24 24" fill="none" stroke="currentColor" stroke-width="2.5">
                <path d="M19 12H5M12 19l-7-7 7-7"/>
              </svg>
            </button>
          </div>
        </div>

        <!-- Search Bar -->
        <div class="bg-black/40 backdrop-blur-md border-b border-white/10 p-2">
          <div class="max-w-2xl mx-auto">
            <div class="relative">
              <input
                id="explore-search-input"
                type="text"
                placeholder="Search by username, level name, clue, or code..."
                class="w-full px-6 py-1.5 text-xs bg-white/10 backdrop-blur-sm border border-white/20 rounded-lg text-white placeholder-white/50 focus:outline-none focus:border-purple-400 focus:bg-white/15 transition-all"
              />
              <svg class="absolute left-2.5 top-1/2 -translate-y-1/2 w-4 h-4 text-white/50" fill="none" stroke="currentColor" viewBox="0 0 24 24">
                <path stroke-linecap="round" stroke-linejoin="round" stroke-width="2" d="M21 21l-6-6m2-5a7 7 0 11-14 0 7 7 0 0114 0z"></path>
              </svg>
              <button id="explore-search-btn" class="absolute right-1 top-1/2 -translate-y-1/2 px-2 py-0.5 bg-gradient-to-r from-purple-500 to-indigo-500 hover:from-purple-600 hover:to-indigo-600 text-white text-[10px] font-semibold rounded-md transition-all transform hover:scale-105">
                Search
              </button>
            </div>

            <!-- Filter Tabs -->
            <div class="flex gap-1 mt-2">
              <button class="explore-filter-tab active px-2 py-0.5 text-[10px] font-medium text-white/90 bg-white/20 rounded-md transition-all" data-filter="latest">
                Latest
              </button>
              <button class="explore-filter-tab px-2 py-0.5 text-[10px] font-medium text-white/60 hover:text-white/90 hover:bg-white/10 rounded-md transition-all" data-filter="popular">
                Popular
              </button>
            </div>
          </div>
        </div>

        <!-- Content Area -->
        <div class="overflow-y-auto" style="height: calc(100% - 120px);">
          <div id="explore-levels-list" class="p-3">
            <!-- Loading state -->
            <div class="flex flex-col items-center justify-center py-16">
              <div class="relative">
                <div class="animate-spin rounded-full h-8 w-8 border-b-2 border-purple-500"></div>
                <span class="absolute inset-0 flex items-center justify-center text-base">🔍</span>
              </div>
              <div class="text-[10px] text-white/60 mt-3">Discovering amazing levels...</div>
            </div>
          </div>
        </div>
      </div>
    `;

    // Add to main menu
    const mainMenu = document.getElementById('hw-main-menu');
    if (!mainMenu) return;

    // Hide main content
    const mainContent = mainMenu.querySelector('.relative.h-full');
    if (mainContent) {
      (mainContent as HTMLElement).style.display = 'none';
    }

    mainMenu.appendChild(exploreLevelsContainer);

    // Animate entrance with GSAP
    const timeline = gsap.timeline();
    timeline.fromTo(exploreLevelsContainer.querySelector('.bg-gradient-to-r'),
      { y: -100, opacity: 0 },
      { y: 0, opacity: 1, duration: 0.5, ease: "power3.out" }
    );
    timeline.fromTo(exploreLevelsContainer.querySelector('.bg-black\\/40'),
      { y: -50, opacity: 0 },
      { y: 0, opacity: 1, duration: 0.4, ease: "power3.out" },
      "-=0.3"
    );
    timeline.fromTo(exploreLevelsContainer.querySelector('#explore-levels-list'),
      { opacity: 0, scale: 0.95 },
      { opacity: 1, scale: 1, duration: 0.4, ease: "power3.out" },
      "-=0.2"
    );

    // Setup Explore Levels functionality
    await this.setupExploreLevels();

    // Setup back button
    const backBtn = exploreLevelsContainer.querySelector('#explore-back');
    if (backBtn) {
      backBtn.addEventListener('click', () => {
        // Animate exit
        gsap.to(exploreLevelsContainer, {
          opacity: 0,
          scale: 0.95,
          duration: 0.3,
          ease: "power2.in",
          onComplete: () => {
            this.activateTab('home');
          }
        });
      });
    }
  }

  private async showMyLevelsView(): Promise<void> {
    // Remove any existing views
    const existingView = document.getElementById('my-levels-view');
    if (existingView) existingView.remove();
    
    // Create My Levels container that fits between HUD and tabs
    const myLevelsContainer = document.createElement('div');
    myLevelsContainer.id = 'my-levels-view';
    myLevelsContainer.className = 'absolute inset-0 z-10 pointer-events-none';
    
    // Build full My Levels UI inline (not modal)
    myLevelsContainer.innerHTML = `
      <div class="absolute inset-0 top-16 bottom-16 bg-gradient-to-br from-hw-surface-primary to-hw-surface-secondary overflow-hidden pointer-events-auto">
        <!-- Header -->
        <div class="bg-gradient-to-r from-purple-600 to-purple-800 px-6 py-3">
          <div class="flex items-center justify-between">
            <div>
              <h2 class="text-xl font-bold text-white">📝 My Levels</h2>
              <p class="text-purple-200 text-xs mt-0.5">Create and manage your custom levels</p>
            </div>
            <button id="ml-back" class="text-white/80 hover:text-white transition-colors">
              <svg width="20" height="20" viewBox="0 0 20 20" fill="none" stroke="currentColor" stroke-width="2">
                <path d="M15 10H4M10 15l-6-6 6-6"/>
              </svg>
            </button>
          </div>
        </div>
        
        <!-- Create Button -->
        <div class="bg-black/30 backdrop-blur-sm border-b border-white/10 p-3">
          <button id="ml-create" class="w-full bg-gradient-to-r from-indigo-500 to-purple-500 hover:from-indigo-600 hover:to-purple-600 text-white font-semibold py-2.5 rounded-lg transition-all transform hover:scale-105 flex items-center justify-center gap-2 text-sm">
            <span class="text-lg">+</span>
            <span>Create New Level</span>
          </button>
        </div>
        
        <!-- Content Area -->
        <div class="overflow-y-auto" style="height: calc(100% - 160px);">
          <div id="ml-list" class="p-4 space-y-3">
            <!-- Loading state -->
            <div class="flex items-center justify-center py-10">
              <div class="animate-spin rounded-full h-8 w-8 border-b-2 border-purple-500"></div>
              <div class="text-xs text-hw-text-secondary ml-2">Loading your levels...</div>
            </div>
          </div>
        </div>
      </div>
    `;
    
    // Add to main menu
    const mainMenu = document.getElementById('hw-main-menu');
    if (!mainMenu) return;
    
    // Hide main content
    const mainContent = mainMenu.querySelector('.flex.flex-col.items-center.justify-center.h-full');
    if (mainContent) {
      (mainContent as HTMLElement).style.display = 'none';
    }
    
    mainMenu.appendChild(myLevelsContainer);
    
    // Setup My Levels functionality
    await this.setupInlineMyLevels();
    
    // Setup back button
    const backBtn = myLevelsContainer.querySelector('#ml-back');
    if (backBtn) {
      backBtn.addEventListener('click', () => {
        this.activateTab('home');
      });
    }
  }
  
  private async setupInlineMyLevels(): Promise<void> {
    try {
      // Import LevelManager to get the data handling
      const { LevelManager } = await import('./features/LevelManager');
      
      // Fetch user levels
      console.log('Fetching user levels from /api/user-levels/mine');
      const response = await fetch('/api/user-levels/mine', {
        method: 'GET',
        headers: {
          'Content-Type': 'application/json'
        }
      });

      console.log('My Levels API response status:', response.status);
      let levels: any[] = [];
      if (response.ok) {
        const data = await response.json();
        console.log('My Levels API data:', data);
        levels = data.levels || [];
      } else {
        const errorData = await response.json();
        console.error('My Levels API Error:', errorData);
      }
      
      // Render levels
      const listContainer = document.getElementById('ml-list');
      if (!listContainer) return;
      
      if (levels.length === 0) {
        listContainer.innerHTML = `
          <div class="text-center py-10">
            <div class="text-4xl mb-3 opacity-30">🎮</div>
            <div class="text-base text-hw-text-primary mb-1.5">No levels yet</div>
            <div class="text-xs text-hw-text-secondary">Create your first custom level to get started!</div>
          </div>
        `;
      } else {
        listContainer.innerHTML = levels.map(level => `
          <div class="level-card p-3 rounded-lg bg-hw-surface-tertiary/30 hover:bg-hw-surface-tertiary/50 border border-white/10 hover:border-purple-500/30 transition-all duration-200 cursor-pointer group" data-level-id="${level.id}">
            <div class="flex items-start justify-between">
              <div class="flex-1">
                <div class="flex items-center gap-1.5 mb-1.5">
                  ${level.name ? `<div class="font-bold text-sm text-white">${level.name}</div>` : ''}
                  <div class="text-[10px] px-1.5 py-0.5 rounded-full bg-purple-500/20 text-purple-300">
                    ${level.words.length} words
                  </div>
                </div>
                <div class="text-xs text-purple-200 mb-1.5">${level.clue}</div>
                <div class="flex flex-wrap gap-1 mb-2">
                  ${level.words.map((word: string) => `
                    <span class="px-1.5 py-0.5 rounded bg-black/20 text-white text-[10px] font-mono uppercase">
                      ${word}
                    </span>
                  `).join('')}
                </div>
                <div class="flex items-center justify-between mt-2 text-[10px] text-gray-400">
                  <span class="flex items-center gap-0.5">
                    <span class="text-xs">🎮</span>
                    <span>${level.playCount || 0}</span>
                  </span>
                  <span class="flex items-center gap-0.5">
                    <span class="text-xs">👍</span>
                    <span>${level.upvotes || 0}</span>
                  </span>
                  <span class="flex items-center gap-0.5">
                    <span class="text-xs">👎</span>
                    <span>${level.downvotes || 0}</span>
                  </span>
                  <span class="flex items-center gap-0.5">
                    <span class="text-xs">📤</span>
                    <span>${level.shares || 0}</span>
                  </span>
                </div>
                <div class="text-[10px] text-gray-500 mt-1.5">
                  Created ${this.formatRelativeTime(level.createdAt)}
                </div>
              </div>
              <div class="flex flex-col gap-1.5 ml-2">
                <button class="ml-play-btn px-3 py-1.5 rounded-lg bg-gradient-to-r from-green-500 to-green-600 hover:from-green-600 hover:to-green-700 text-white font-semibold text-xs transition-all transform hover:scale-105" data-level-id="${level.id}">
                  Play
                </button>
                <button class="ml-share-btn px-3 py-1.5 rounded-lg bg-gradient-to-r from-blue-500 to-blue-600 hover:from-blue-600 hover:to-blue-700 text-white font-semibold text-xs transition-all transform hover:scale-105 flex items-center justify-center gap-1" data-level-id="${level.id}" data-level-name="${level.name || 'Custom Level'}" data-level-clue="${level.clue}">
                  <span class="text-xs">📤</span>
                  <span>Share</span>
                </button>
                <button class="ml-delete-btn px-3 py-1.5 rounded-lg bg-red-500/10 text-red-400 hover:bg-red-500/20 transition-colors text-xs opacity-0 group-hover:opacity-100" data-level-id="${level.id}">
                  Delete
                </button>
              </div>
            </div>
          </div>
        `).join('');
        
        // Setup play buttons
        listContainer.querySelectorAll('.ml-play-btn').forEach(btn => {
          btn.addEventListener('click', async (e) => {
            const levelId = (e.currentTarget as HTMLElement).dataset.levelId;
            if (levelId) {
              await blurTransition.transitionWithBlur(async () => {
                await this.playUserLevel(levelId);
                this.hideMainMenu();
              }, { blurIntensity: 'lg', inDuration: 200, outDuration: 250 });
            }
          });
        });
        
        // Setup share buttons
        listContainer.querySelectorAll('.ml-share-btn').forEach(btn => {
          btn.addEventListener('click', async (e) => {
            e.stopPropagation();
            const levelId = (e.currentTarget as HTMLElement).dataset.levelId;
            const levelName = (e.currentTarget as HTMLElement).dataset.levelName || 'Custom Level';
            const levelClue = (e.currentTarget as HTMLElement).dataset.levelClue || '';
            
            if (levelId) {
              await this.shareLevelInline(levelId, levelName, levelClue);
            }
          });
        });
        
        // Setup delete buttons
        listContainer.querySelectorAll('.ml-delete-btn').forEach(btn => {
          btn.addEventListener('click', async (e) => {
            const levelId = (e.currentTarget as HTMLElement).dataset.levelId;
            if (levelId && confirm('Are you sure you want to delete this level?')) {
              try {
                const response = await fetch(`/api/user-levels/${levelId}`, {
                  method: 'DELETE',
                  headers: {
                    'Content-Type': 'application/json'
                  }
                });
                
                if (response.ok) {
                  // Refresh the view
                  await this.setupInlineMyLevels();
                  this.showToast('Level deleted successfully', 'success');
                } else {
                  this.showToast('Failed to delete level', 'error');
                }
              } catch (error) {
                console.error('Error deleting level:', error);
                this.showToast('Failed to delete level', 'error');
              }
            }
          });
        });
      }
      
      // Setup create button
      const createBtn = document.getElementById('ml-create');
      if (createBtn) {
        createBtn.addEventListener('click', async () => {
          try {
            console.log('Create button clicked, importing LevelCreator...');
            const { LevelCreator } = await import('./features/LevelCreator');
            console.log('Creating LevelCreator instance...');
            const creator = new LevelCreator();
            console.log('Showing LevelCreator...');
            const result = await creator.show();
            console.log('LevelCreator result:', result);
            
            if (result?.action === 'save') {
              // Refresh the levels list
              await this.setupInlineMyLevels();
              this.showToast('Level created successfully!', 'success');
            }
          } catch (error) {
            console.error('Error creating level:', error);
            this.showToast('Failed to open level creator', 'error');
          }
        });
      }
      
    } catch (error) {
      console.error('Failed to setup My Levels:', error);
      const listContainer = document.getElementById('ml-list');
      if (listContainer) {
        listContainer.innerHTML = `
          <div class="text-center py-10">
            <div class="text-red-500 text-sm mb-1.5">Failed to load levels</div>
            <div class="text-hw-text-secondary text-xs">Please try again later</div>
          </div>
        `;
      }
    }
  }

  private async openLevelExplorer(): Promise<void> {
    try {
      const { LevelManager } = await import('./features/LevelManager');
      const manager = new LevelManager();
      const result = await manager.show();

      if (result?.action === 'play' && result.levelId) {
        await this.playUserLevel(result.levelId);
      }
    } catch (error) {
      console.error('Failed to open level explorer:', error);
      this.showToast('Failed to open level explorer', 'error');
    }
  }

  private async setupExploreLevels(): Promise<void> {
    let currentFilter = 'latest';
    let searchQuery = '';

    const loadLevels = async (filter: string = 'latest', search: string = '') => {
      const listContainer = document.getElementById('explore-levels-list');
      if (!listContainer) return;

      // Show loading state
      listContainer.innerHTML = `
        <div class="flex flex-col items-center justify-center py-12">
          <div class="relative">
            <div class="animate-spin rounded-full h-8 w-8 border-b-2 border-purple-500"></div>
            <span class="absolute inset-0 flex items-center justify-center text-base">🔍</span>
          </div>
          <div class="text-[10px] text-white/60 mt-3">Searching for levels...</div>
        </div>
      `;

      try {
        // Construct query params
        const params = new URLSearchParams();
        if (search) params.append('search', search);
        params.append('filter', filter);

        console.log('Fetching explore levels with params:', params.toString());
        const response = await fetch(`/api/user-levels/explore?${params}`, {
          method: 'GET',
          headers: {
            'Content-Type': 'application/json'
          }
        });

        console.log('Explore API response status:', response.status);
        if (!response.ok) {
          const errorData = await response.json();
          console.error('API Error:', errorData);
          throw new Error(errorData?.error?.message || 'Failed to fetch levels');
        }

        const data = await response.json();
        console.log('Explore API data:', data);
        const levels = data.levels || [];

        if (levels.length === 0) {
          listContainer.innerHTML = `
            <div class="text-center py-12">
              <div class="text-4xl mb-3 opacity-30">🔍</div>
              <div class="text-sm text-white/80 mb-1">No levels found</div>
              <div class="text-[10px] text-white/50">
                ${search ? 'Try adjusting your search terms' : 'Be the first to create a level!'}
              </div>
            </div>
          `;
        } else {
          // Create level cards with enhanced styling
          listContainer.innerHTML = `
            <div class="grid gap-2 grid-cols-1 sm:grid-cols-2 lg:grid-cols-3">
              ${levels.map((level: any) => `
                <div class="level-explore-card group relative overflow-hidden rounded-lg bg-gradient-to-br from-white/10 to-white/5 backdrop-blur-sm border border-white/10 hover:border-purple-400/50 transition-all duration-300 hover:scale-[1.02] hover:shadow-lg hover:shadow-purple-500/10">
                  <div class="p-2">
                    <!-- Header -->
                    <div class="flex items-start justify-between mb-1.5">
                      <div class="flex-1">
                        <h3 class="font-semibold text-white text-[10px] mb-0.5 truncate">${level.name || 'Untitled Level'}</h3>
                        <div class="flex items-center gap-1 text-[9px] text-white/60">
                          <span>by ${level.author || 'Anonymous'}</span>
                          <span>•</span>
                          <span>${this.formatRelativeTime(level.createdAt)}</span>
                        </div>
                      </div>
                      ${level.difficulty ? `
                        <span class="px-1 py-0.5 rounded-full text-[9px] font-semibold ${
                          level.difficulty === 'easy' ? 'bg-green-500/20 text-green-300' :
                          level.difficulty === 'medium' ? 'bg-yellow-500/20 text-yellow-300' :
                          'bg-red-500/20 text-red-300'
                        }">
                          ${level.difficulty}
                        </span>
                      ` : ''}
                    </div>

                    <!-- Clue -->
                    <div class="mb-1.5 p-1.5 rounded bg-black/20 border border-white/5">
                      <div class="text-[9px] text-purple-300">Clue:</div>
                      <div class="text-[10px] text-white/90">${level.clue}</div>
                    </div>

                    <!-- Words preview -->
                    <div class="mb-1.5">
                      <div class="flex flex-wrap gap-0.5">
                        ${level.words.slice(0, 3).map((word: string) => `
                          <span class="px-1 py-0.5 rounded bg-purple-500/20 text-purple-300 text-[9px] font-mono uppercase">
                            ${word}
                          </span>
                        `).join('')}
                        ${level.words.length > 3 ? `
                          <span class="px-1 py-0.5 rounded bg-white/10 text-white/50 text-[9px]">
                            +${level.words.length - 3}
                          </span>
                        ` : ''}
                      </div>
                    </div>

                    <!-- Stats -->
                    <div class="flex items-center justify-between text-[9px] text-white/50 mb-1.5">
                      <div class="flex items-center gap-2">
                        <span class="flex items-center gap-0.5">
                          <span class="text-[8px]">🎮</span>
                          <span>${level.playCount || 0}</span>
                        </span>
                        <span class="flex items-center gap-0.5">
                          <span class="text-[8px]">👍</span>
                          <span>${level.upvotes || 0}</span>
                        </span>
                        <span class="flex items-center gap-0.5">
                          <span class="text-[8px]">✅</span>
                          <span>${level.completions || 0}</span>
                        </span>
                      </div>
                      ${level.code ? `
                        <span class="px-1 py-0.5 rounded bg-indigo-500/20 text-indigo-300 font-mono text-[8px]">
                          #${level.code}
                        </span>
                      ` : ''}
                    </div>

                    <!-- Action buttons -->
                    <div class="flex gap-1">
                      <button class="explore-play-btn flex-1 px-1.5 py-0.5 rounded bg-gradient-to-r from-green-500 to-emerald-500 hover:from-green-600 hover:to-emerald-600 text-white font-semibold text-[9px] transition-all transform hover:scale-105 flex items-center justify-center gap-0.5" data-level-id="${level.id}">
                        <span class="text-[10px]">▶️</span>
                        <span>Play</span>
                      </button>
                      <button class="explore-share-btn px-1.5 py-0.5 rounded bg-gradient-to-r from-blue-500 to-indigo-500 hover:from-blue-600 hover:to-indigo-600 text-white font-semibold text-[9px] transition-all transform hover:scale-105" data-level-id="${level.id}" data-level-name="${level.name || 'Custom Level'}" data-level-clue="${level.clue}">
                        <span class="text-[10px]">📤</span>
                      </button>
                    </div>
                  </div>

                  <!-- Decorative gradient overlay -->
                  <div class="absolute inset-0 bg-gradient-to-t from-purple-500/10 to-transparent pointer-events-none opacity-0 group-hover:opacity-100 transition-opacity duration-300"></div>
                </div>
              `).join('')}
            </div>
          `;

          // Animate cards entrance with GSAP
          const cards = listContainer.querySelectorAll('.level-explore-card');
          gsap.fromTo(cards,
            { opacity: 0, y: 20, scale: 0.95 },
            {
              opacity: 1,
              y: 0,
              scale: 1,
              duration: 0.4,
              stagger: 0.05,
              ease: "power2.out"
            }
          );

          // Wire up play buttons
          listContainer.querySelectorAll('.explore-play-btn').forEach(btn => {
            btn.addEventListener('click', async (e) => {
              e.stopPropagation();
              const levelId = (btn as HTMLElement).dataset.levelId;
              if (!levelId) return;

              // Animate button click
              gsap.to(btn, {
                scale: 0.95,
                duration: 0.1,
                yoyo: true,
                repeat: 1
              });

              // Close explore view and start level
              await this.playUserLevel(levelId);
              this.hideMainMenu();
            });
          });

          // Wire up share buttons
          listContainer.querySelectorAll('.explore-share-btn').forEach(btn => {
            btn.addEventListener('click', async (e) => {
              e.stopPropagation();
              const levelId = (btn as HTMLElement).dataset.levelId;
              const levelName = (btn as HTMLElement).dataset.levelName;
              const levelClue = (btn as HTMLElement).dataset.levelClue;

              if (!levelId || !levelName || !levelClue) return;

              await this.shareLevelInline(levelId, levelName, levelClue);
            });
          });
        }
      } catch (error) {
        console.error('Failed to load levels:', error);
        listContainer.innerHTML = `
          <div class="text-center py-12">
            <div class="text-3xl mb-3 opacity-30">❌</div>
            <div class="text-sm text-red-400 mb-1">Failed to load levels</div>
            <div class="text-[10px] text-white/50">Please try again later</div>
          </div>
        `;
      }
    };

    // Initial load
    await loadLevels(currentFilter, searchQuery);

    // Setup filter tabs
    const filterTabs = document.querySelectorAll('.explore-filter-tab');
    filterTabs.forEach(tab => {
      tab.addEventListener('click', async () => {
        const filter = (tab as HTMLElement).dataset.filter || 'latest';

        // Update active state
        filterTabs.forEach(t => {
          t.classList.remove('active', 'bg-white/20', 'text-white/90');
          t.classList.add('text-white/60', 'hover:text-white/90', 'hover:bg-white/10');
        });
        tab.classList.add('active', 'bg-white/20', 'text-white/90');
        tab.classList.remove('text-white/60', 'hover:text-white/90', 'hover:bg-white/10');

        currentFilter = filter;
        await loadLevels(currentFilter, searchQuery);
      });
    });

    // Setup search
    const searchInput = document.getElementById('explore-search-input') as HTMLInputElement;
    const searchBtn = document.getElementById('explore-search-btn');

    const performSearch = async () => {
      searchQuery = searchInput.value.trim();
      await loadLevels(currentFilter, searchQuery);
    };

    searchBtn?.addEventListener('click', performSearch);
    searchInput?.addEventListener('keypress', (e) => {
      if (e.key === 'Enter') {
        performSearch();
      }
    });

    // Clear search on input clear
    searchInput?.addEventListener('input', () => {
      if (searchInput.value === '' && searchQuery !== '') {
        searchQuery = '';
        loadLevels(currentFilter, searchQuery);
      }
    });
  }

  private formatRelativeTime(dateString: string): string {
    const date = new Date(dateString);
    const now = new Date();
    const diff = now.getTime() - date.getTime();
    const minutes = Math.floor(diff / 60000);
    const hours = Math.floor(minutes / 60);
    const days = Math.floor(hours / 24);
    
    if (minutes < 1) return 'just now';
    if (minutes < 60) return `${minutes} minute${minutes === 1 ? '' : 's'} ago`;
    if (hours < 24) return `${hours} hour${hours === 1 ? '' : 's'} ago`;
    if (days < 30) return `${days} day${days === 1 ? '' : 's'} ago`;
    return date.toLocaleDateString();
  }

  private async handleSharedLevelLaunch(): Promise<void> {
    if (this.sharedLevelHandled) {
      return;
    }

    const params = new URLSearchParams(window.location.search);
    const levelId = params.get('level');
    if (!levelId) {
      return;
    }

    this.sharedLevelHandled = true;

    try {
      const response = await fetch(`/api/user-levels/${encodeURIComponent(levelId)}/preview`);
      if (!response.ok) {
        console.error('Failed to fetch shared level preview:', response.status);
        this.showToast('Shared level is unavailable', 'error');
        this.clearSharedLevelQuery();
        return;
      }

      const data = await response.json();
      if (!data?.level) {
        this.clearSharedLevelQuery();
        return;
      }

      this.renderSharedLevelSplash(levelId, data.level as SharedLevelPreview);
    } catch (error) {
      console.error('Failed to load shared level preview:', error);
      this.showToast('Failed to open shared level', 'error');
      this.clearSharedLevelQuery();
    }
  }

  private renderSharedLevelSplash(levelId: string, preview: SharedLevelPreview): void {
    const displayName = preview.name?.trim() || 'Shared HexaWord Puzzle';
    const clue = preview.clue?.trim() || 'Solve this custom HexaWord challenge';
    const author = preview.author ? `@${preview.author}` : 'a HexaWord creator';
    const wordsCount = preview.words?.length ?? 0;
    const createdAgo = preview.createdAt ? this.formatRelativeTime(preview.createdAt) : undefined;
    const letterSource = (preview.letterBank && preview.letterBank.length > 0) ? preview.letterBank : preview.uniqueLetters;
    const letterBadges = letterSource.length > 0
      ? letterSource.map(letter => {
          const rendered = this.escapeHtml((letter || '').toUpperCase());
          return `<span class="inline-flex h-10 w-10 items-center justify-center rounded-2xl border border-white/10 bg-white/10 text-lg font-semibold tracking-wide text-white shadow-lg shadow-purple-500/10">${rendered}</span>`;
        }).join('')
      : '<span class="text-white/60">No letters available</span>';
    const stats: string[] = [];
    if (wordsCount > 0) {
      stats.push(`${wordsCount} hidden word${wordsCount === 1 ? '' : 's'}`);
    }
    if (preview.shares > 0) {
      stats.push(`${preview.shares} share${preview.shares === 1 ? '' : 's'}`);
    }
    if (createdAgo) {
      stats.push(`Created ${createdAgo}`);
    }

    const overlay = document.createElement('div');
    overlay.id = 'shared-level-splash';
    overlay.className = 'fixed inset-0 z-[10002] flex items-center justify-center px-4 py-10';
    overlay.innerHTML = `
      <div class="absolute inset-0 bg-gradient-to-br from-[#1c0f3c]/95 via-[#0b101f]/92 to-black/95 backdrop-blur-2xl"></div>
      <div class="relative w-full max-w-2xl overflow-hidden rounded-3xl border border-white/10 bg-white/5 shadow-[0_25px_120px_rgba(96,76,255,0.45)]">
        <div class="absolute -top-40 -right-24 h-80 w-80 rounded-full bg-purple-500/30 blur-3xl"></div>
        <div class="absolute -bottom-52 -left-36 h-80 w-80 rounded-full bg-sky-500/20 blur-3xl"></div>
        <div class="relative space-y-8 p-8 md:p-10 text-white">
          <div class="space-y-3 text-center">
            <span class="inline-flex items-center gap-2 rounded-full bg-white/10 px-4 py-1 text-xs font-semibold uppercase tracking-[0.3em] text-white/70">
              <span>Shared Level</span>
            </span>
            <h2 class="text-3xl font-bold leading-tight md:text-4xl">${this.escapeHtml(displayName)}</h2>
            <p class="text-base text-white/80 md:text-lg">“${this.escapeHtml(clue)}”</p>
            <p class="text-sm text-white/60">Created by <span class="text-white/80">${this.escapeHtml(author)}</span></p>
          </div>

          <div class="rounded-2xl border border-white/10 bg-black/30 p-6 shadow-inner shadow-purple-900/20">
            <div class="mb-3 flex items-center justify-between text-sm uppercase tracking-wide text-white/60">
              <span>Letter Bank</span>
              <span>${letterSource.length} tiles</span>
            </div>
            <div class="flex flex-wrap justify-center gap-2 text-lg font-semibold">
              ${letterBadges}
            </div>
          </div>

          <div class="rounded-2xl border border-white/5 bg-white/5 p-5 text-sm text-white/70">
            <div class="font-semibold text-white/90">What to expect</div>
            <div class="mt-2 flex flex-wrap gap-3">
              ${stats.length > 0 ? stats.map(item => `<span class=\"rounded-full bg-white/10 px-3 py-1 text-xs font-semibold uppercase tracking-wide text-white/70\">${this.escapeHtml(item)}</span>`).join('') : '<span class="text-white/60">Fresh puzzle data incoming</span>'}
            </div>
          </div>

          <div class="flex flex-col gap-3 md:flex-row md:items-center md:justify-center">
            <button id="shared-level-play" class="flex-1 rounded-full bg-gradient-to-r from-purple-500 via-fuchsia-500 to-indigo-500 px-6 py-3 text-base font-semibold text-white shadow-lg shadow-purple-500/30 transition-transform duration-200 hover:scale-[1.02] focus:outline-none focus:ring-2 focus:ring-purple-200/70 md:flex-none md:px-10">
              Start Playing
            </button>
            <button id="shared-level-dismiss" class="rounded-full border border-white/20 px-6 py-3 text-base font-semibold text-white/80 transition-colors duration-200 hover:bg-white/10 focus:outline-none focus:ring-2 focus:ring-white/40">
              Maybe Later
            </button>
          </div>
        </div>
      </div>
    `;

    overlay.style.opacity = '0';
    overlay.style.transition = 'opacity 220ms ease-out';
    document.body.appendChild(overlay);
    requestAnimationFrame(() => {
      overlay.style.opacity = '1';
    });

    const closeSplash = () => {
      overlay.style.opacity = '0';
      overlay.addEventListener('transitionend', () => overlay.remove(), { once: true });
      this.clearSharedLevelQuery();
    };

    overlay.addEventListener('click', (event) => {
      if (event.target === overlay) {
        closeSplash();
      }
    });

    const dismissBtn = overlay.querySelector<HTMLButtonElement>('#shared-level-dismiss');
    dismissBtn?.addEventListener('click', () => {
      closeSplash();
    });

    const playBtn = overlay.querySelector<HTMLButtonElement>('#shared-level-play');
    playBtn?.addEventListener('click', async () => {
      if (!playBtn || playBtn.disabled) {
        return;
      }

      playBtn.disabled = true;
      playBtn.textContent = 'Loading…';

      try {
        await blurTransition.transitionWithBlur(async () => {
          await this.playUserLevel(levelId);
          this.hideMainMenu();
        }, { blurIntensity: 'lg', inDuration: 200, outDuration: 250 });

        closeSplash();
      } catch (error) {
        console.error('Failed to start shared level:', error);
        this.showToast('Failed to load shared level', 'error');
        playBtn.disabled = false;
        playBtn.textContent = 'Start Playing';
      }
    });
  }

  private clearSharedLevelQuery(): void {
    const url = new URL(window.location.href);
    if (url.searchParams.has('level')) {
      url.searchParams.delete('level');
      window.history.replaceState({}, '', url.toString());
    }
  }

  private escapeHtml(value?: string): string {
    if (!value) {
      return '';
    }

    return value
      .replace(/&/g, '&amp;')
      .replace(/</g, '&lt;')
      .replace(/>/g, '&gt;')
      .replace(/"/g, '&quot;')
      .replace(/'/g, '&#039;');
  }
  
  private async shareLevelInline(levelId: string, levelName: string, levelClue: string): Promise<void> {
    // Generate the shareable URL for the level
    const baseUrl = window.location.origin;
    const shareUrl = `${baseUrl}?level=${encodeURIComponent(levelId)}`;
    
    // Create the Reddit share content
    const title = `Check out my HexaWords puzzle: "${levelName}"`;
    
    // Show share dialog
    const dialog = document.createElement('div');
    dialog.className = 'fixed inset-0 flex items-center justify-center z-[10001]';
    dialog.innerHTML = `
      <div class="absolute inset-0 bg-black/50 backdrop-blur-sm" id="share-backdrop"></div>
      <div class="relative bg-hw-surface-primary border border-hw-surface-tertiary/30 rounded-lg p-6 max-w-md mx-4">
        <h3 class="text-lg font-bold text-hw-text-primary mb-4">Share Your Level</h3>
        
        <div class="space-y-3">
          <!-- Share to Reddit -->
          <button id="share-reddit" class="w-full px-4 py-3 rounded-lg bg-gradient-to-r from-orange-500 to-red-500 hover:from-orange-600 hover:to-red-600 text-white font-semibold transition-all transform hover:scale-105 flex items-center justify-center gap-2">
            <span class="text-xl">🔗</span>
            <span>Share to Reddit</span>
          </button>
          
          <!-- Copy Link -->
          <button id="share-copy" class="w-full px-4 py-3 rounded-lg bg-hw-surface-secondary hover:bg-hw-surface-tertiary text-hw-text-primary font-semibold transition-colors flex items-center justify-center gap-2">
            <span class="text-xl">📋</span>
            <span>Copy Link</span>
          </button>
          
          <!-- Share URL Display -->
          <div class="p-3 rounded-lg bg-black/20 border border-white/10">
            <div class="text-xs text-hw-text-secondary mb-1">Share URL:</div>
            <div class="text-sm text-hw-text-primary font-mono break-all">${shareUrl}</div>
          </div>
        </div>
        
        <div class="flex justify-end mt-6">
          <button id="share-close" class="px-4 py-2 rounded-lg bg-hw-surface-secondary text-hw-text-primary hover:bg-hw-surface-tertiary transition-colors">
            Close
          </button>
        </div>
      </div>
    `;
    
    document.body.appendChild(dialog);
    
    // Handle Reddit share
    dialog.querySelector('#share-reddit')?.addEventListener('click', async (event) => {
      const button = event.currentTarget as HTMLButtonElement;
      button.disabled = true;
      const originalText = button.innerHTML;
      button.innerHTML = '<span class="text-xl">⏳</span><span>Posting…</span>';

      try {
        const result = await shareUserLevelToReddit({
          levelId,
          levelName,
          clue: levelClue
        });

        window.open(result.url, '_blank', 'width=600,height=600');
        this.showToast('Your level is live on Reddit!', 'success');
        dialog.remove();
      } catch (error) {
        console.error('Failed to publish level:', error);
        this.showToast('Failed to share level. Please try again.', 'error');
      } finally {
        button.disabled = false;
        button.innerHTML = originalText;
      }
    });
    
    // Handle copy link
    dialog.querySelector('#share-copy')?.addEventListener('click', async () => {
      try {
        await navigator.clipboard.writeText(shareUrl);
        this.showToast('Link copied to clipboard!', 'success');
      } catch (err) {
        // Fallback for older browsers
        const textArea = document.createElement('textarea');
        textArea.value = shareUrl;
        document.body.appendChild(textArea);
        textArea.select();
        document.execCommand('copy');
        document.body.removeChild(textArea);
        this.showToast('Link copied to clipboard!', 'success');
      }
    });
    
    // Handle close
    const closeDialog = () => dialog.remove();
    dialog.querySelector('#share-close')?.addEventListener('click', closeDialog);
    dialog.querySelector('#share-backdrop')?.addEventListener('click', closeDialog);
  }

  private async showLeaderboardView(): Promise<void> {
    // Remove any existing leaderboard view first
    const existingView = document.getElementById('leaderboard-view');
    if (existingView) existingView.remove();
    
    // Create leaderboard container that fits between HUD and tabs
    const leaderboardContainer = document.createElement('div');
    leaderboardContainer.id = 'leaderboard-view';
    leaderboardContainer.className = 'absolute inset-0 z-10 pointer-events-none';
    
    // Build full leaderboard UI inline (not modal)
    leaderboardContainer.innerHTML = `
      <div class="absolute inset-0 top-16 bottom-16 bg-gradient-to-br from-hw-surface-primary to-hw-surface-secondary overflow-hidden pointer-events-auto">
        <!-- Header -->
        <div class="bg-gradient-to-r from-purple-600 to-purple-800 px-6 py-4">
          <h2 class="text-2xl font-bold text-white">🏆 Leaderboard</h2>
          <p class="text-purple-200 text-sm mt-1">Compete with players worldwide</p>
        </div>
        
        <!-- Main Tabs -->
        <div class="flex border-b-2 border-hw-surface-tertiary/50 bg-gradient-to-b from-hw-surface-primary to-hw-surface-secondary">
          <button data-main-tab="levels" class="lb-main-tab flex-1 px-3 py-3 text-sm font-semibold transition-all relative text-purple-400">
            <span class="relative z-10">🎮 Levels</span>
            <div class="lb-main-tab-indicator absolute bottom-0 left-0 right-0 h-0.5 bg-purple-500"></div>
          </button>
          <button data-main-tab="creators" class="lb-main-tab flex-1 px-3 py-3 text-sm font-semibold transition-all relative text-hw-text-secondary">
            <span class="relative z-10">🎨 Creators</span>
            <div class="lb-main-tab-indicator absolute bottom-0 left-0 right-0 h-0.5 bg-purple-500 scale-x-0"></div>
          </button>
          <button data-main-tab="dailychallenge" class="lb-main-tab flex-1 px-3 py-3 text-sm font-semibold transition-all relative text-hw-text-secondary">
            <span class="relative z-10">🏆 Daily</span>
            <div class="lb-main-tab-indicator absolute bottom-0 left-0 right-0 h-0.5 bg-purple-500 scale-x-0"></div>
          </button>
        </div>
        
        <!-- Sub Tabs Container with different background -->
        <div class="bg-black/30 backdrop-blur-sm border-b border-white/10">
          <!-- Sub Tabs (for Levels) -->
          <div id="lb-level-sub-tabs" class="flex justify-around px-2">
            <button data-level-sub-tab="global" class="lb-level-sub-tab flex-1 max-w-[120px] py-2 text-xs font-medium transition-all relative text-purple-400 bg-white/5">
              <span class="relative z-10 flex items-center justify-center gap-1">
                <span class="text-sm">🌍</span>
                <span class="hidden sm:inline">Global</span>
              </span>
              <div class="lb-level-sub-tab-indicator absolute bottom-0 left-2 right-2 h-0.5 bg-purple-400 transition-transform"></div>
            </button>
            <button data-level-sub-tab="weekly" class="lb-level-sub-tab flex-1 max-w-[120px] py-2 text-xs font-medium transition-all relative text-hw-text-secondary hover:bg-white/5">
              <span class="relative z-10 flex items-center justify-center gap-1">
                <span class="text-sm">📅</span>
                <span class="hidden sm:inline">Weekly</span>
              </span>
              <div class="lb-level-sub-tab-indicator absolute bottom-0 left-2 right-2 h-0.5 bg-purple-400 transition-transform scale-x-0"></div>
            </button>
            <button data-level-sub-tab="daily" class="lb-level-sub-tab flex-1 max-w-[120px] py-2 text-xs font-medium transition-all relative text-hw-text-secondary hover:bg-white/5">
              <span class="relative z-10 flex items-center justify-center gap-1">
                <span class="text-sm">☀️</span>
                <span class="hidden sm:inline">Daily</span>
              </span>
              <div class="lb-level-sub-tab-indicator absolute bottom-0 left-2 right-2 h-0.5 bg-purple-400 transition-transform scale-x-0"></div>
            </button>
          </div>
          
          <!-- Sub Tabs (for Creators) - hidden initially -->
          <div id="lb-creator-sub-tabs" class="hidden flex justify-around px-2">
            <button data-creator-sub-tab="overall" class="lb-creator-sub-tab flex-1 max-w-[100px] py-2 text-xs font-medium transition-all relative text-purple-400 bg-white/5">
              <span class="relative z-10 flex items-center justify-center gap-1">
                <span class="text-sm">⭐</span>
                <span class="hidden lg:inline">Overall</span>
              </span>
              <div class="lb-creator-sub-tab-indicator absolute bottom-0 left-2 right-2 h-0.5 bg-purple-400 transition-transform"></div>
            </button>
            <button data-creator-sub-tab="plays" class="lb-creator-sub-tab flex-1 max-w-[100px] py-2 text-xs font-medium transition-all relative text-hw-text-secondary hover:bg-white/5">
              <span class="relative z-10 flex items-center justify-center gap-1">
                <span class="text-sm">🎮</span>
                <span class="hidden lg:inline">Plays</span>
              </span>
              <div class="lb-creator-sub-tab-indicator absolute bottom-0 left-2 right-2 h-0.5 bg-purple-400 transition-transform scale-x-0"></div>
            </button>
            <button data-creator-sub-tab="upvotes" class="lb-creator-sub-tab flex-1 max-w-[100px] py-2 text-xs font-medium transition-all relative text-hw-text-secondary hover:bg-white/5">
              <span class="relative z-10 flex items-center justify-center gap-1">
                <span class="text-sm">👍</span>
                <span class="hidden lg:inline">Liked</span>
              </span>
              <div class="lb-creator-sub-tab-indicator absolute bottom-0 left-2 right-2 h-0.5 bg-purple-400 transition-transform scale-x-0"></div>
            </button>
            <button data-creator-sub-tab="shares" class="lb-creator-sub-tab flex-1 max-w-[100px] py-2 text-xs font-medium transition-all relative text-hw-text-secondary hover:bg-white/5">
              <span class="relative z-10 flex items-center justify-center gap-1">
                <span class="text-sm">📤</span>
                <span class="hidden lg:inline">Shared</span>
              </span>
              <div class="lb-creator-sub-tab-indicator absolute bottom-0 left-2 right-2 h-0.5 bg-purple-400 transition-transform scale-x-0"></div>
            </button>
          </div>
        </div>
        
        <!-- Content Area -->
        <div class="overflow-y-auto" style="height: calc(100% - 180px);">
          <div id="lb-list" class="p-4 space-y-2">
            <!-- Loading state -->
            <div class="flex items-center justify-center py-12">
              <div class="animate-spin rounded-full h-10 w-10 border-b-2 border-purple-500"></div>
              <div class="text-sm text-hw-text-secondary ml-3">Loading rankings...</div>
            </div>
          </div>
        </div>
      </div>
    `;
    
    // Add to main menu
    const mainMenu = document.getElementById('hw-main-menu');
    if (!mainMenu) return;
    
    // Hide main content, show leaderboard
    const mainContent = mainMenu.querySelector('.flex.flex-col.items-center.justify-center.h-full');
    if (mainContent) {
      (mainContent as HTMLElement).style.display = 'none';
    }
    
    mainMenu.appendChild(leaderboardContainer);
    
    // Update tab activation
    this.activateTab('leaderboard');
    
    // Setup inline leaderboard functionality
    await this.setupInlineLeaderboard();
  }
  
  private async setupInlineLeaderboard(): Promise<void> {
    try {
      // Import and create leaderboard instance
      const { Leaderboard } = await import('./features/Leaderboard');
      const leaderboard = new Leaderboard();
      
      // Load data
      const data = await leaderboard.fetchData();
      
      // Store current tab states
      let currentMainTab: 'levels' | 'creators' | 'dailychallenge' = 'levels';
      let currentLevelSubTab: 'global' | 'weekly' | 'daily' = 'global';
      let currentCreatorSubTab: 'overall' | 'plays' | 'upvotes' | 'shares' = 'overall';
      
      // Function to render leaderboard content
      const renderLeaderboard = () => {
        const listContainer = document.getElementById('lb-list');
        if (!listContainer) return;
        
        let entries: any[] = [];
        
        if (currentMainTab === 'levels') {
          entries = currentLevelSubTab === 'global' ? data.global :
                   currentLevelSubTab === 'weekly' ? data.weekly :
                   data.daily;
        } else if (currentMainTab === 'creators') {
          entries = currentCreatorSubTab === 'overall' ? data.creators :
                   currentCreatorSubTab === 'plays' ? data.creatorsByPlays :
                   currentCreatorSubTab === 'upvotes' ? data.creatorsByUpvotes :
                   data.creatorsByShares || [];
        } else if (currentMainTab === 'dailychallenge') {
          entries = data.dailyChallenge || [];
        }
        
        if (!entries || entries.length === 0) {
          listContainer.innerHTML = `
            <div class="text-center py-12">
              <div class="text-4xl mb-3 opacity-30">🏆</div>
              <div class="text-sm text-hw-text-primary">No rankings yet</div>
              <div class="text-xs text-hw-text-secondary mt-1">Be the first to claim the top spot!</div>
            </div>
          `;
          return;
        }
        
        // Render entries based on type
        if (currentMainTab === 'dailychallenge') {
          // Daily challenge entries
          listContainer.innerHTML = entries.map((entry: any) => {
            const isTopThree = entry.rank <= 3;
            const medal = entry.rank === 1 ? '🥇' : entry.rank === 2 ? '🥈' : entry.rank === 3 ? '🥉' : '';
            
            return `
              <div class="flex items-center gap-3 p-3 rounded-lg bg-hw-surface-secondary/50 hover:bg-hw-surface-secondary/70 transition-all ${isTopThree ? 'border border-purple-500/30' : ''}">
                <div class="w-10 text-center">
                  ${medal || `<span class="text-hw-text-secondary text-sm font-medium">#${entry.rank}</span>`}
                </div>
                <div class="flex-1 font-medium text-hw-text-primary">${entry.username}</div>
                <div class="text-lg font-bold ${isTopThree ? 'text-purple-400' : 'text-hw-text-primary'}">${entry.displayTime}</div>
              </div>
            `;
          }).join('');
        } else if (currentMainTab === 'creators') {
          // Creator entries
          listContainer.innerHTML = entries.map((entry: any) => {
            const isTopThree = entry.rank <= 3;
            const medal = entry.rank === 1 ? '🥇' : entry.rank === 2 ? '🥈' : entry.rank === 3 ? '🥉' : '';
            
            return `
              <div class="flex items-center gap-3 p-3 rounded-lg bg-hw-surface-secondary/50 hover:bg-hw-surface-secondary/70 transition-all ${isTopThree ? 'border border-purple-500/30' : ''}">
                <div class="w-10 text-center">
                  ${medal || `<span class="text-hw-text-secondary text-sm font-medium">#${entry.rank}</span>`}
                </div>
                <div class="flex-1">
                  <div class="font-medium text-hw-text-primary">${entry.username}</div>
                  <div class="text-xs text-hw-text-secondary">📝 ${entry.levelCount} levels · 🎮 ${entry.totalPlays} plays</div>
                </div>
                <div class="text-right">
                  <div class="text-lg font-bold ${isTopThree ? 'text-purple-400' : 'text-hw-text-primary'}">${entry.score.toLocaleString()}</div>
                  <div class="text-xs text-hw-text-secondary">creator score</div>
                </div>
              </div>
            `;
          }).join('');
        } else {
          // Level entries
          listContainer.innerHTML = entries.map((entry: any) => {
            const isTopThree = entry.rank <= 3;
            const medal = entry.rank === 1 ? '🥇' : entry.rank === 2 ? '🥈' : entry.rank === 3 ? '🥉' : '';
            
            return `
              <div class="flex items-center gap-3 p-3 rounded-lg bg-hw-surface-secondary/50 hover:bg-hw-surface-secondary/70 transition-all ${isTopThree ? 'border border-purple-500/30' : ''}">
                <div class="w-10 text-center">
                  ${medal || `<span class="text-hw-text-secondary text-sm font-medium">#${entry.rank}</span>`}
                </div>
                <div class="flex-1">
                  <div class="font-medium text-hw-text-primary">${entry.username}</div>
                  <div class="text-xs text-hw-text-secondary">Level ${entry.level} · 🪙 ${entry.coins}</div>
                </div>
                <div class="text-right">
                  <div class="text-lg font-bold ${isTopThree ? 'text-purple-400' : 'text-hw-text-primary'}">${entry.score.toLocaleString()}</div>
                  <div class="text-xs text-hw-text-secondary">points</div>
                </div>
              </div>
            `;
          }).join('');
        }
      };
      
      // Setup main tab handlers
      const mainTabs = document.querySelectorAll('.lb-main-tab');
      mainTabs.forEach(tab => {
        tab.addEventListener('click', () => {
          const tabName = (tab as HTMLElement).dataset.mainTab as 'levels' | 'creators' | 'dailychallenge';
          if (tabName && tabName !== currentMainTab) {
            currentMainTab = tabName;
            
            // Update tab styles
            mainTabs.forEach(t => {
              const indicator = t.querySelector('.lb-main-tab-indicator') as HTMLElement;
              if ((t as HTMLElement).dataset.mainTab === tabName) {
                t.classList.add('text-purple-400');
                t.classList.remove('text-hw-text-secondary');
                if (indicator) indicator.style.transform = 'scaleX(1)';
              } else {
                t.classList.remove('text-purple-400');
                t.classList.add('text-hw-text-secondary');
                if (indicator) indicator.style.transform = 'scaleX(0)';
              }
            });
            
            // Show/hide sub tabs
            const levelSubTabs = document.getElementById('lb-level-sub-tabs');
            const creatorSubTabs = document.getElementById('lb-creator-sub-tabs');
            
            if (tabName === 'creators') {
              levelSubTabs?.classList.add('hidden');
              creatorSubTabs?.classList.remove('hidden');
            } else if (tabName === 'dailychallenge') {
              levelSubTabs?.classList.add('hidden');
              creatorSubTabs?.classList.add('hidden');
            } else {
              levelSubTabs?.classList.remove('hidden');
              creatorSubTabs?.classList.add('hidden');
            }
            
            renderLeaderboard();
          }
        });
      });
      
      // Setup level sub tab handlers
      const levelSubTabs = document.querySelectorAll('.lb-level-sub-tab');
      levelSubTabs.forEach(tab => {
        tab.addEventListener('click', () => {
          const tabName = (tab as HTMLElement).dataset.levelSubTab as 'global' | 'weekly' | 'daily';
          if (tabName && tabName !== currentLevelSubTab) {
            currentLevelSubTab = tabName;
            
            // Update tab styles
            levelSubTabs.forEach(t => {
              const indicator = t.querySelector('.lb-level-sub-tab-indicator') as HTMLElement;
              if ((t as HTMLElement).dataset.levelSubTab === tabName) {
                t.classList.add('text-purple-400', 'bg-white/5');
                t.classList.remove('text-hw-text-secondary', 'hover:bg-white/5');
                if (indicator) indicator.style.transform = 'scaleX(1)';
              } else {
                t.classList.remove('text-purple-400', 'bg-white/5');
                t.classList.add('text-hw-text-secondary', 'hover:bg-white/5');
                if (indicator) indicator.style.transform = 'scaleX(0)';
              }
            });
            
            renderLeaderboard();
          }
        });
      });
      
      // Setup creator sub tab handlers
      const creatorSubTabs = document.querySelectorAll('.lb-creator-sub-tab');
      creatorSubTabs.forEach(tab => {
        tab.addEventListener('click', () => {
          const tabName = (tab as HTMLElement).dataset.creatorSubTab as 'overall' | 'plays' | 'upvotes' | 'shares';
          if (tabName && tabName !== currentCreatorSubTab) {
            currentCreatorSubTab = tabName;
            
            // Update tab styles
            creatorSubTabs.forEach(t => {
              const indicator = t.querySelector('.lb-creator-sub-tab-indicator') as HTMLElement;
              if ((t as HTMLElement).dataset.creatorSubTab === tabName) {
                t.classList.add('text-purple-400', 'bg-white/5');
                t.classList.remove('text-hw-text-secondary', 'hover:bg-white/5');
                if (indicator) indicator.style.transform = 'scaleX(1)';
              } else {
                t.classList.remove('text-purple-400', 'bg-white/5');
                t.classList.add('text-hw-text-secondary', 'hover:bg-white/5');
                if (indicator) indicator.style.transform = 'scaleX(0)';
              }
            });
            
            renderLeaderboard();
          }
        });
      });
      
      // Initial render
      renderLeaderboard();
      
    } catch (error) {
      console.error('Failed to setup inline leaderboard:', error);
      const listContainer = document.getElementById('lb-list');
      if (listContainer) {
        listContainer.innerHTML = `
          <div class="text-center py-12">
            <div class="text-red-500 text-lg mb-2">Failed to load leaderboard</div>
            <div class="text-hw-text-secondary text-sm">Please try again later</div>
          </div>
        `;
      }
    }
  }
  
  private activateTab(tabName: 'home' | 'leaderboard'): void {
    const mainMenu = document.getElementById('hw-main-menu');
    if (!mainMenu) return;
    
    // Reset all tabs
    const homeTab = mainMenu.querySelector('#hw-home-tab') as HTMLElement;
    const leaderboardTab = mainMenu.querySelector('#hw-leaderboard') as HTMLElement;
    
    // Remove existing active indicators
    homeTab?.querySelector('.absolute.inset-x-0.bottom-0')?.remove();
    leaderboardTab?.querySelector('.absolute.inset-x-0.bottom-0')?.remove();
    
    if (tabName === 'home') {
      // Show main content
      const mainContent = mainMenu.querySelector('.relative.h-full') as HTMLElement;
      if (mainContent) mainContent.style.display = '';
      
      // Remove any inline views
      const leaderboardView = document.getElementById('leaderboard-view');
      if (leaderboardView) leaderboardView.remove();

      const myLevelsView = document.getElementById('my-levels-view');
      if (myLevelsView) myLevelsView.remove();

      const exploreLevelsView = document.getElementById('explore-levels-view');
      if (exploreLevelsView) exploreLevelsView.remove();
      
      // Update tab styles
      if (homeTab) {
        homeTab.className = 'flex-1 flex flex-col items-center justify-center py-3 gap-1 bg-hw-accent-primary/10 border-t-2 border-hw-accent-primary relative';
        // Add active indicator
        const indicator = document.createElement('div');
        indicator.className = 'absolute inset-x-0 bottom-0 h-0.5 bg-hw-accent-primary';
        homeTab.appendChild(indicator);
        // Update text color
        const textSpan = homeTab.querySelector('span:last-child');
        if (textSpan) {
          textSpan.className = 'text-xs text-hw-accent-primary font-semibold';
        }
      }
      if (leaderboardTab) {
        leaderboardTab.className = 'flex-1 flex flex-col items-center justify-center py-3 gap-1 hover:bg-white/5 transition-colors';
        const textSpan = leaderboardTab.querySelector('span:last-child');
        if (textSpan) {
          textSpan.className = 'text-xs text-hw-text-secondary hover:text-hw-text-primary';
        }
      }
    } else if (tabName === 'leaderboard') {
      // Update tab styles
      if (leaderboardTab) {
        leaderboardTab.className = 'flex-1 flex flex-col items-center justify-center py-3 gap-1 bg-hw-accent-primary/10 border-t-2 border-hw-accent-primary relative';
        // Add active indicator
        const indicator = document.createElement('div');
        indicator.className = 'absolute inset-x-0 bottom-0 h-0.5 bg-hw-accent-primary';
        leaderboardTab.appendChild(indicator);
        // Update text color
        const textSpan = leaderboardTab.querySelector('span:last-child');
        if (textSpan) {
          textSpan.className = 'text-xs text-hw-accent-primary font-semibold';
        }
      }
      if (homeTab) {
        homeTab.className = 'flex-1 flex flex-col items-center justify-center py-3 gap-1 hover:bg-white/5 transition-colors';
        const textSpan = homeTab.querySelector('span:last-child');
        if (textSpan) {
          textSpan.className = 'text-xs text-hw-text-secondary hover:text-hw-text-primary';
        }
      }
    }
  }
  
  private showHowTo(): void {
    const overlay = document.createElement('div');
    overlay.className = 'modal-overlay';
    overlay.id = 'hw-howto-modal';
    
    const content = document.createElement('div');
    content.className = 'modal-content panel-hex';
    content.innerHTML = `
      <div class="text-center mb-4">
        <div class="text-2xl font-display text-hw-text-primary">How to Play</div>
      </div>
      <div class="space-y-3 text-hw-text-secondary">
        <p>🎯 Find all hidden words in the grid</p>
        <p>💡 Words relate to the clue shown</p>
        <p>🖱️ Click/tap letters to spell words</p>
        <p>⌨️ Or type with your keyboard</p>
        <p>↩️ Tap last letter again to undo</p>
        <p>✨ Words auto-submit when complete</p>
      </div>
      <div class="mt-6 text-center">
        <button class="btn-glass-primary px-6 py-2">Got it!</button>
      </div>
    `;
    
    overlay.appendChild(content);
    document.body.appendChild(overlay);
    
    const closeBtn = content.querySelector('button');
    if (closeBtn) {
      closeBtn.addEventListener('click', async () => {
        // Clear focus effect with smooth transition
        await blurTransition.clearFocus(300);
        overlay.remove();
      });
    }
    
    // Close on overlay click
    overlay.addEventListener('click', async (e) => {
      if (e.target === overlay) {
        await blurTransition.clearFocus(300);
        overlay.remove();
      }
    });
  }

  // Non-blocking, sandbox-safe confirm modal
  private confirmModal(message: string, opts?: { confirmText?: string; cancelText?: string }): Promise<boolean> {
    return new Promise((resolve) => {
      const overlay = document.createElement('div');
      overlay.className = 'modal-overlay';
      const panel = document.createElement('div');
      panel.className = 'modal-content panel-hex max-w-md';
      panel.innerHTML = `
        <div class="text-center mb-3">
          <div class="text-lg text-hw-text-primary font-bold">Confirm</div>
        </div>
        <div class="text-hw-text-secondary mb-4">${message}</n></div>
        <div class="flex justify-end gap-2">
          <button id="hw-confirm-cancel" class="btn-glass px-4 py-2">${opts?.cancelText || 'Cancel'}</button>
          <button id="hw-confirm-ok" class="btn-glass-primary px-4 py-2">${opts?.confirmText || 'Confirm'}</button>
        </div>
      `;
      overlay.appendChild(panel);
      document.body.appendChild(overlay);

      const cleanup = (value: boolean) => {
        overlay.remove();
        resolve(value);
      };
      (panel.querySelector('#hw-confirm-cancel') as HTMLButtonElement)?.addEventListener('click', () => cleanup(false));
      (panel.querySelector('#hw-confirm-ok') as HTMLButtonElement)?.addEventListener('click', () => cleanup(true));
      overlay.addEventListener('click', (e) => { if (e.target === overlay) cleanup(false); });
    });
  }

  private async loadLevelFromServer(level: number): Promise<void> {
    const d = await fetchGameDataWithFallback(level, (error) => {
      this.showToast(error.message, 'warning');
    });
    if (d.shareType === 'user-level' && typeof d.levelId === 'string') {
      await this.startSharedUserLevel({
        levelId: d.levelId,
        name: d.name,
        clue: d.clue,
        words: d.words,
        seed: d.seed,
        author: d.author,
        letters: d.letters,
        palette: d.palette
      });
      return;
    }
    const words = d.words.slice(0, Math.min(6, d.words.length));
    if (!this.game) {
      // Create the game instance and wait for onReady before resolving
      await new Promise<void>((resolve, reject) => {
        this.game = new HexaWordGame({
          containerId: 'hex-grid-container',
          words,
          clue: d.clue || 'RANDOM MIX',
          seed: d.seed,
          gridRadius: 10,
          level: d.level || level,
          theme: 'dark',
          onReady: () => {
            try {
              this.setupUI();
              this.initializeGameUI();
              // Track initial activity when game starts
              this.trackUserActivity(level);
            } finally {
              resolve();
            }
          },
          onWordFound: () => {
            // Track progress whenever a word is found
            this.trackUserActivity(level);
          },
          onLevelComplete: async (lvl) => {
            this.showLevelCompleteOverlay(lvl);
            // Track final progress
            this.trackUserActivity(lvl);
          },
          onError: (error) => {
            console.error('Game error:', error);
            this.showError(error.message);
            reject(error);
          }
        });
        (window as any).hwAnimSvc = (this.game as any)?.animationService || (window as any).hwAnimSvc;
      });
      return;
    }
    await this.game.loadLevel({ words, seed: d.seed, clue: d.clue, level: d.level });
  }

  // Show user level completion overlay with voting and sharing
  private async showUserLevelCompleteOverlay(): Promise<void> {
    const { UserLevelCompletion } = await import('../web-view/components/UserLevelCompletion');
    
    const config = (this.game as any).config;
    const scoreData = (this.game as any)?.scoreService?.getState() || { levelScore: 0, currentScore: 0 };
    const coinService = (this.game as any)?.coinService;
    const coinStorageService = (this.game as any)?.coinStorageService;
    
    // Calculate coins earned
    const hintsUsed = scoreData.hintsUsed || 0;
    const words = (this.game?.getPlacedWords() || []).map(w => w.word);
    const coinReward = coinService ? 
      coinService.calculateLevelReward(1, words.length, Date.now() - (scoreData.timeStarted || Date.now()), hintsUsed) : 
      0;
    
    // Add coins to server
    if (coinReward > 0 && coinStorageService) {
      await coinStorageService.addCoins(coinReward);
      if (this.game && (this.game as any).updateCoinDisplay) {
        (this.game as any).updateCoinDisplay();
      }
    }
    
    // Get current coin balance for leaderboard
    const totalCoins = coinStorageService?.getCachedBalance() || 0;
    
    // Update leaderboard for user level completion - use currentScore (total accumulated score)
    this.updateLeaderboard(scoreData.currentScore || scoreData.levelScore || 0, 1, totalCoins);
    
    const completion = new UserLevelCompletion({
      levelName: config.levelName,
      levelId: config.levelId,
      author: config.levelAuthor,
      clue: config.clue,
      score: scoreData.levelScore,
      coins: coinReward,
      onUpvote: async () => {
        try {
          const response = await fetch(`/api/user-levels/${config.levelId}/vote`, {
            method: 'POST',
            headers: { 'Content-Type': 'application/json' },
            body: JSON.stringify({ type: 'up' })
          });
          if (response.ok) {
            const data = await response.json();
            // Upvoted level successfully
          }
        } catch (error) {
          console.error('Failed to upvote:', error);
        }
      },
      onDownvote: async () => {
        try {
          const response = await fetch(`/api/user-levels/${config.levelId}/vote`, {
            method: 'POST',
            headers: { 'Content-Type': 'application/json' },
            body: JSON.stringify({ type: 'down' })
          });
          if (response.ok) {
            const data = await response.json();
            // Downvoted level successfully
          }
        } catch (error) {
          console.error('Failed to downvote:', error);
        }
      },
      onShare: async () => {
        try {
          // Track the share
          const response = await fetch(`/api/user-levels/${config.levelId}/share`, {
            method: 'POST',
            headers: { 'Content-Type': 'application/json' }
          });
          if (response.ok) {
            const data = await response.json();
            // Shared level successfully
          }
          
          // Open share dialog (this would be platform-specific)
          // For now, just show a success message
          this.showToast('Level shared to community!', 'info');
        } catch (error) {
          console.error('Failed to share:', error);
        }
      },
      onNextLevel: async () => {
        // Load another random user level or go back to menu
        this.showMainMenu();
      },
      onMainMenu: () => {
        this.showMainMenu();
      }
    });
    
    completion.show();
  }

  // Show settings panel similar to in-game settings
  private showSettingsPanel(): void {
    // Create overlay
    const overlay = document.createElement('div');
    overlay.className = 'fixed inset-0 bg-black/50 backdrop-blur-sm z-[10000] flex items-center justify-center';
    
    // Create panel
    const panel = document.createElement('div');
    panel.className = 'bg-hw-surface-primary border border-hw-surface-tertiary/30 rounded-xl p-4 max-w-sm w-[90%]';
    panel.style.transform = 'scale(0.85)';
    
    panel.innerHTML = `
      <div class="flex items-center justify-between mb-4">
        <h2 class="text-lg font-bold text-hw-text-primary">Settings</h2>
        <button id="settings-close" class="text-hw-text-secondary hover:text-hw-text-primary transition-colors">
          <svg width="20" height="20" viewBox="0 0 20 20" fill="none" stroke="currentColor" stroke-width="2">
            <path d="M15 5L5 15M5 5l10 10"/>
          </svg>
        </button>
      </div>
      
      <div class="space-y-3">
        <!-- Reduce Motion Toggle -->
        <div class="flex items-center justify-between p-3 rounded-lg bg-hw-surface-secondary/50">
          <div class="flex items-center gap-2">
            <span class="text-base">🎬</span>
            <span class="text-sm text-hw-text-primary">Reduce Motion</span>
          </div>
          <label class="relative inline-flex items-center cursor-pointer">
            <input type="checkbox" id="settings-motion-toggle" class="sr-only peer">
            <div class="w-11 h-6 bg-gray-600 peer-focus:outline-none rounded-full peer peer-checked:after:translate-x-full peer-checked:after:border-white after:content-[''] after:absolute after:top-[2px] after:left-[2px] after:bg-white after:rounded-full after:h-5 after:w-5 after:transition-all peer-checked:bg-hw-accent-primary"></div>
          </label>
        </div>
        
        <!-- How to Play Button -->
        <button id="settings-howto" class="w-full p-3 rounded-lg bg-hw-surface-secondary/50 text-sm text-hw-text-primary hover:bg-hw-surface-secondary/70 transition-colors flex items-center gap-2">
          <span class="text-base">📖</span>
          <span>How to Play</span>
        </button>
        
        <!-- Restart Level Button -->
        <button id="settings-restart" class="w-full p-3 rounded-lg bg-hw-surface-secondary/50 text-sm text-hw-text-primary hover:bg-hw-surface-secondary/70 transition-colors flex items-center gap-2">
          <span class="text-base">🔄</span>
          <span>Restart Current Level</span>
        </button>
        
        <!-- Main Menu Button -->
        <button id="settings-mainmenu" class="w-full p-3 rounded-lg bg-hw-surface-secondary/50 text-sm text-hw-text-primary hover:bg-hw-surface-secondary/70 transition-colors flex items-center gap-2">
          <span class="text-base">🏠</span>
          <span>Back to Main Menu</span>
        </button>
      </div>
    `;
    
    overlay.appendChild(panel);
    document.body.appendChild(overlay);
    
    // Initialize motion toggle state
    const motionToggle = panel.querySelector('#settings-motion-toggle') as HTMLInputElement;
    const currentMotionPref = localStorage.getItem('hexaword_reduce_motion') === 'true';
    motionToggle.checked = currentMotionPref;
    
    // Wire up event handlers
    motionToggle.onchange = () => {
      const isEnabled = motionToggle.checked;
      localStorage.setItem('hexaword_reduce_motion', String(isEnabled));
      const svc = (window as any).hwAnimSvc as any;
      if (svc?.setReducedMotion) svc.setReducedMotion(isEnabled);
    };
    
    // Close button
    panel.querySelector('#settings-close')?.addEventListener('click', () => {
      overlay.remove();
    });
    
    // Click outside to close
    overlay.addEventListener('click', (e) => {
      if (e.target === overlay) {
        overlay.remove();
      }
    });
    
    // How to Play button
    panel.querySelector('#settings-howto')?.addEventListener('click', async () => {
      overlay.remove();
      await blurTransition.focusOn('hw-howto-modal', {
        blurLevel: 'md',
        duration: 300
      });
      this.showHowTo();
    });
    
    // Restart button (only visible if game is active)
    const restartBtn = panel.querySelector('#settings-restart') as HTMLButtonElement;
    if (restartBtn) {
      if (!this.game) {
        restartBtn.style.display = 'none';
      } else {
        restartBtn.addEventListener('click', () => {
          overlay.remove();
          if (this.game) {
            // Restart current level
            this.loadLevelFromServer(this.currentLevel);
          }
        });
      }
    }
    
    // Main Menu button
    panel.querySelector('#settings-mainmenu')?.addEventListener('click', () => {
      overlay.remove();
      // Already in main menu, do nothing
    });
  }

  // Show level completion overlay with blur, details, and actions
  private async showLevelCompleteOverlay(level: number): Promise<void> {
    // Check if this is a user level and show custom completion
    if (this.game && (this.game as any).config?.isUserLevel) {
      await this.showUserLevelCompleteOverlay();
      return;
    }
    
    const overlay = document.createElement('div');
    overlay.id = 'hw-complete-overlay';
    overlay.className = 'modal-overlay';
    const panel = document.createElement('div');
    panel.className = 'modal-content panel-hex max-w-xl';
    const clue = this.game?.getClue() || '';
    const words = (this.game?.getPlacedWords() || []).map(w => w.word);
    
    // Get score and coin data from the game
    const scoreData = (this.game as any)?.scoreService?.getState() || { levelScore: 0, currentScore: 0 };
    const coinService = (this.game as any)?.coinService;
    const coinStorageService = (this.game as any)?.coinStorageService;
    // Calculate total coins earned this level
    const hintsUsed = scoreData.hintsUsed || 0;
    const coinReward = coinService ? 
      coinService.calculateLevelReward(level, words.length, Date.now() - (scoreData.timeStarted || Date.now()), hintsUsed) : 
      0;
    
    // Get current coin balance BEFORE reward
    const coinsBeforeReward = coinStorageService?.getCachedBalance() || 0;
    // Calculate total coins AFTER adding the level reward
    const totalCoinsAfterReward = coinsBeforeReward + coinReward;
    
    // IMPORTANT: Actually add the coin reward to the server!
    if (coinReward > 0 && coinStorageService) {
      coinStorageService.addCoins(coinReward).then(() => {
        // Added coin reward for completing level
        // Update the display
        if ((window as any).gameUI) {
          (window as any).gameUI.updateCoins(totalCoinsAfterReward);
        }
      }).catch(err => {
        console.error('Failed to add coin reward:', err);
      });
    }
    
    // Update leaderboard with score
    this.updateLeaderboard(scoreData.currentScore || scoreData.levelScore, level, totalCoinsAfterReward);
    
    panel.innerHTML = `
      <div class="text-center mb-3">
        <div class="text-2xl tracking-wide text-hw-text-primary">Level ${level} Complete!</div>
        <div class="text-lg text-clue-gradient mt-2 uppercase">${clue}</div>
      </div>
      <div class="max-h-40 overflow-auto p-3 rounded-lg border border-hw-surface-tertiary/30 bg-white/5 text-center font-sans text-sm leading-6">
        ${words.join(' • ')}
      </div>
      <div class="flex justify-center gap-8 my-4">
        <div class="text-center">
          <div class="text-xs text-hw-text-secondary uppercase">Score</div>
          <div class="text-xl font-bold">${scoreData.levelScore.toLocaleString()}</div>
        </div>
        <div class="text-center">
          <div class="text-xs text-hw-text-secondary uppercase">Coins</div>
          <div class="text-xl font-bold text-hw-accent-yellow">
            <span class="text-lg">🪙</span> ${totalCoinsAfterReward.toLocaleString()}
          </div>
          ${coinReward > 0 ? `<div class="text-xs text-hw-accent-success mt-1">+${coinReward} earned</div>` : ''}
        </div>
      </div>
      <div class="flex items-center justify-center gap-3 mt-4">
        <button id="hw-menu" class="btn-glass px-4 py-2">Main Menu</button>
        <button id="hw-next" class="btn-glass-primary px-5 py-2">Next Level</button>
      </div>
    `;
    overlay.appendChild(panel);
    document.body.appendChild(overlay);

    // Confetti animation from top-left and top-right
    this.launchConfetti();

    // Save progress locally and remotely (best effort)
    const nextProgress: HWProgress = {
      level: level + 1,
      completedLevels: [level],
      updatedAt: Date.now(),
    };
    try {
      saveLocalProgress(nextProgress);
      // sync remote in background
      saveRemoteProgress(nextProgress).then(() => void 0).catch(() => void 0);
      this.updateMenuProgress(nextProgress);
      // Keep in-memory state updated for immediate menu display
      this.currentLevel = Math.max(this.currentLevel, nextProgress.level);
    } catch {}

    const nextBtn = panel.querySelector('#hw-next') as HTMLButtonElement;
    const menuBtn = panel.querySelector('#hw-menu') as HTMLButtonElement;
    // Hover/press interactions (simple)
    // Progressive blur background while overlay is open
    blurGameContainer('lg');

    nextBtn.onclick = async () => {
      // Add the coin reward to server when proceeding
      if (coinReward > 0 && coinStorageService) {
        await coinStorageService.addCoins(coinReward);
        // Update the coin display if game is available
        if (this.game && (this.game as any).updateCoinDisplay) {
          (this.game as any).updateCoinDisplay();
        }
      }
      
      overlay.remove();
      this.currentLevel = Math.max(this.currentLevel, level + 1);
      // Use blur transition for smooth level progression
      await blurTransition.transitionWithBlur(async () => {
        await this.loadLevelFromServer(this.currentLevel);
      }, {
        blurIntensity: 'xl',
        inDuration: 250,
        outDuration: 300
      });
    };
    menuBtn.onclick = async () => {
      // Add the coin reward to server when going to menu
      if (coinReward > 0 && coinStorageService) {
        await coinStorageService.addCoins(coinReward);
        // Update the coin display if game is available
        if (this.game && (this.game as any).updateCoinDisplay) {
          (this.game as any).updateCoinDisplay();
        }
      }
      
      overlay.remove();
      // Update in-memory level when going back to menu
      this.currentLevel = Math.max(this.currentLevel, level + 1);
      // Transition back to main menu with blur
      await blurTransition.transitionWithBlur(async () => {
        this.showMainMenu();
      }, {
        blurIntensity: 'lg',
        inDuration: 200,
        outDuration: 250
      });
    };
  }

  // Simple confetti using DOM elements + GSAP
  private launchConfetti(): void {
    // BLAST style: emit many pieces nearly simultaneously with high initial velocity
    const colors = ['#1FB6FF', '#E9458D', '#FF7A45', '#B7F36B', '#6C8CFF', '#FFFFFF'];
    const total = 140;
    const yStart = Math.round(window.innerHeight * 0.25);
    const createPiece = (fromLeft: boolean) => {
      const size = 6 + Math.random() * 8;
      const el = document.createElement('div');
      el.style.cssText = `position:fixed; top:${yStart}px; ${fromLeft ? 'left:-10px' : 'right:-10px'}; width:${size}px; height:${size*1.2}px; border-radius:2px; z-index:10006; will-change: transform, opacity;`;
      el.style.background = colors[(Math.random() * colors.length) | 0];
      document.body.appendChild(el);
      // Upward blast: left -> up-right, right -> up-left, with wider spread for explosive feel
      const baseAngle = fromLeft ? -60 : -120;
      const angle = baseAngle + (Math.random() * 40 - 20); // +/-20° spread
      const velocity = 420 + Math.random() * 320; // stronger initial speed
      const gravity = 1100 + Math.random() * 500; // pulls down after blast
      const rot = (Math.random() * 1080 - 540); // more spin
      const life = 1.4 + Math.random() * 0.6; // shorter life for blast
      gsap.to(el, {
        duration: life,
        rotation: rot,
        physics2D: { velocity, angle, gravity },
        onComplete: () => el.remove()
      });
      gsap.to(el, { opacity: 0, duration: 0.35, ease: 'power1.out', delay: life - 0.35 });
    };
    // Fire most pieces within first 200ms to feel like a blast
    for (let i = 0; i < total; i++) {
      const fromLeft = i % 2 === 0;
      const jitter = Math.random() * 200; // 0–200ms
      setTimeout(() => createPiece(fromLeft), jitter);
    }
  }

  // ===== Fade Transition Helpers =====
  private ensureFadeOverlay(): HTMLDivElement {
    // Retained for compatibility, but not used now that we removed black fades
    if (this.fadeEl) return this.fadeEl;
    const el = document.createElement('div');
    el.id = 'hw-fade';
    el.style.cssText = 'position:fixed;inset:0;z-index:10010;background:transparent;opacity:0;pointer-events:none;display:none;';
    document.body.appendChild(el);
    this.fadeEl = el;
    return el;
  }

  // Track user activity for daily reminders
  private async trackUserActivity(level: number): Promise<void> {
    try {
      // Get game progress if available
      let solvedWords: string[] = [];
      let solvedCells: string[] = [];
      let totalWords = 6;
      
      if (this.game) {
        // Get the actual game state
        const foundWords = (this.game as any).foundWords;
        const placedWords = (this.game as any).placedWords;
        const solvedCellsSet = (this.game as any).solvedCells;
        
        if (foundWords) {
          solvedWords = Array.from(foundWords);
        }
        if (solvedCellsSet) {
          solvedCells = Array.from(solvedCellsSet);
        }
        if (placedWords) {
          totalWords = placedWords.length;
        }
      }
      
      await fetch('/api/track-activity', {
        method: 'POST',
        headers: { 'Content-Type': 'application/json' },
        body: JSON.stringify({ 
          level,
          solvedWords,
          solvedCells,
          totalWords
        })
      });
    } catch (error) {
      // Failed to track activity
    }
  }

  // Screen transition using progressive blur service
  private async fadeTransition(task: () => Promise<void> | void, durIn = 0.18, durOut = 0.22): Promise<void> {
    // Use the blur transition service for smoother transitions
    await blurTransition.transitionWithBlur(task, {
      targetElement: 'hex-grid-container',
      blurIntensity: 'lg',
      inDuration: Math.max(180, Math.round(durIn * 1000)),
      outDuration: Math.max(220, Math.round(durOut * 1000))
    });
    
    // If transitioning to game view (main menu is hidden), refresh the UI with latest data
    if (this.gameUI && this.mainMenuEl && this.mainMenuEl.classList.contains('hidden')) {
      await this.gameUI.refreshUI();
    }
  }

  private showMainMenu(): void {
    this.ensureMainMenu();
    if (!this.mainMenuEl) return;
    
    // Re-enable all menu buttons and controls
    this.mainMenuEl.querySelectorAll('button').forEach((btn) => {
      btn.disabled = false;
      btn.style.pointerEvents = '';
      btn.classList.remove('opacity-50', 'cursor-not-allowed');
    });
    
    // Clear the busy flag
    this.menuBusy = false;
    
    // Apply theme for current level so menu colors are correct
    this.applyMenuTheme(this.currentLevel).catch(() => void 0);
    this.mainMenuEl.classList.remove('hidden');
    
    // Apply title effects after menu is visible
    setTimeout(() => {
      this.applyTitleEffects(this.currentLevel).catch(() => {});
    }, 50);
    
    // Refresh from local progress to ensure latest level is reflected
    try {
      const p = loadLocalProgress();
      if (p?.level) this.currentLevel = Math.max(this.currentLevel, p.level);
    } catch {}
    
    // Refresh button labels to reflect current level
    try {
      this.updateMenuProgress({ level: this.currentLevel, completedLevels: [], updatedAt: Date.now() } as HWProgress);
    } catch {}
    
    // Update coin display
    this.updateMenuCoinDisplay();
    
    // Ensure no residual blur remains on menu or game container
    blurTransition.applyLayeredBlur([
      { elementId: 'hw-main-menu', level: 'none', delay: 0 },
      { elementId: 'hex-grid-container', level: 'none', delay: 0 }
    ]);
  }

  private async hideMainMenu(): Promise<void> {
    if (!this.mainMenuEl) return;
    this.mainMenuEl.classList.add('hidden');
    
    // Refresh GameUI when showing the game after closing main menu
    if (this.gameUI) {
      setTimeout(async () => {
        await this.gameUI!.refreshUI();
      }, 300); // Small delay to ensure UI is visible
    }
    
    // Clear any blur from both container and menu overlay
    blurTransition.applyLayeredBlur([
      { elementId: 'hex-grid-container', level: 'none', delay: 0 },
      { elementId: 'hw-main-menu', level: 'none', delay: 0 }
    ]);
  }
  
  /**
   * Shows a non-blocking toast notification
   */
  private showToast(message: string, type: 'info' | 'warning' | 'error' = 'info'): void {
    const toast = document.createElement('div');
    toast.style.cssText = `
      position: fixed;
      bottom: 20px;
      left: 50%;
      transform: translateX(-50%);
      background: ${type === 'error' ? '#ff4444' : type === 'warning' ? '#ff8800' : '#4444ff'};
      color: white;
      padding: 12px 24px;
      border-radius: 8px;
      font-family: Arial, sans-serif;
      font-size: 14px;
      z-index: 9999;
      animation: slideUp 0.3s ease-out;
    `;
    toast.textContent = message;
    
    // Add animation
    const style = document.createElement('style');
    style.textContent = `
      @keyframes slideUp {
        from { transform: translateX(-50%) translateY(100%); opacity: 0; }
        to { transform: translateX(-50%) translateY(0); opacity: 1; }
      }
    `;
    document.head.appendChild(style);
    
    document.body.appendChild(toast);
    
    // Auto-remove after 3 seconds
    setTimeout(() => {
      toast.style.animation = 'slideUp 0.3s ease-out reverse';
      setTimeout(() => toast.remove(), 300);
    }, 3000);
  }

  private async launchUserLevelGame(config: {
    id: string;
    name?: string;
    clue: string;
    words: string[];
    seed: string;
    author?: string;
  }): Promise<void> {
    const words = config.words.slice(0, Math.min(6, config.words.length));
    const levelName = config.name || config.clue;
    const levelAuthor = config.author || 'anonymous';

    if (this.gameUI) {
      this.gameUI.updateLevel(levelName);
    }

    if (!this.game) {
      await new Promise<void>((resolve, reject) => {
        this.game = new HexaWordGame({
          containerId: 'hex-grid-container',
          words,
          clue: config.clue || 'CUSTOM',
          seed: config.seed,
          gridRadius: 10,
          level: 1,
          theme: 'dark',
          isUserLevel: true,
          levelName,
          levelId: config.id,
          levelAuthor,
          onReady: () => { try { this.setupUI(); this.initializeGameUI(); } finally { resolve(); } },
          onError: (err) => { console.error(err); reject(err); },
          onLevelComplete: async (lvl) => {
            this.showLevelCompleteOverlay(lvl);
          }
        });
      });
      return;
    }

    (this.game as any).config.isUserLevel = true;
    (this.game as any).config.levelName = levelName;
    (this.game as any).config.levelId = config.id;
    (this.game as any).config.levelAuthor = levelAuthor;

    await this.game.loadLevel({ words, seed: config.seed, clue: config.clue, level: 1 });
  }

  // Load and play a specific user-created level by id
  private async playUserLevel(id: string): Promise<void> {
    loadingOverlay.show('Loading level...');

    try {
      const res = await fetch(`/api/user-levels/${encodeURIComponent(id)}/init`);
      if (!res.ok) {
        throw new Error('Failed to init user level');
      }
      const d = await res.json();

      await this.launchUserLevelGame({
        id,
        name: d.name,
        clue: d.clue || 'CUSTOM',
        words: d.words ?? [],
        seed: d.seed,
        author: d.author
      });
    } catch (e) {
      this.showToast('Failed to load user level', 'error');
    } finally {
      loadingOverlay.hide();
    }
  }

  private async startSharedUserLevel(data: {
    levelId: string;
    name?: string;
    clue?: string;
    words: string[];
    seed: string;
    author?: string;
    letters?: string[];
    palette?: string;
  }): Promise<void> {
    loadingOverlay.show('Loading level...');
    try {
      await this.launchUserLevelGame({
        id: data.levelId,
        name: data.name,
        clue: data.clue || 'CUSTOM',
        words: data.words,
        seed: data.seed,
        author: data.author
      });

      if (data.author) {
        this.showToast(`Playing level shared by ${data.author}!`, 'info');
      }
    } catch (error) {
      console.error('Failed to load shared level:', error);
      this.showToast('Failed to load shared level', 'error');
    } finally {
      loadingOverlay.hide();
    }
  }

  private async handleDeepLink(): Promise<void> {
    try {
      const params = new URLSearchParams(window.location.search);
      const levelParam = params.get('level');
      if (!levelParam) {
        return;
      }

      if (/^\d+$/.test(levelParam)) {
        this.currentLevel = Math.max(1, parseInt(levelParam, 10));
        return;
      }

      await this.playUserLevel(levelParam);
      this.hideMainMenu();
    } catch (err) {
      console.error('Failed to process deep link:', err);
    }
  }
  
  /**
   * Update streak badge on daily challenge button
   */
  private async updateStreakBadge(): Promise<void> {
    try {
      const response = await fetch('/api/daily-challenge');
      if (response.ok) {
        const data = await response.json();
        if (data.userStreak && data.userStreak.currentStreak > 0) {
          const badge = document.querySelector('#dc-streak-badge') as HTMLElement;
          if (badge) {
            badge.textContent = `${data.userStreak.currentStreak}🔥`;
            badge.classList.remove('hidden');
          }
        }
      }
    } catch (error) {
      console.error('Failed to fetch streak:', error);
    }
  }
  
  /**
   * Start daily challenge game
   */
  private async startDailyChallenge(challengeData: any): Promise<void> {
    // Show loading indicator
    loadingOverlay.show('Loading daily challenge...');
    
    const startTime = Date.now();
    let hintsUsed = 0;
    
    // Track hint usage
    const originalGame = this.game;
    
    await this.fadeTransition(async () => {
      if (!this.game) {
        await new Promise<void>((resolve, reject) => {
          this.game = new HexaWordGame({
            containerId: 'hex-grid-container',
            words: challengeData.words,
            clue: challengeData.clue,
            seed: challengeData.seed,
            gridRadius: 10,
            level: 1,
            theme: 'dark',
            isDailyChallenge: true,
            onReady: () => {
              try {
                this.setupUI();
                this.initializeGameUI();
                // Hide loading overlay once game is ready
                loadingOverlay.hide();
              } finally {
                resolve();
              }
            },
            onError: (err) => {
              console.error(err);
              loadingOverlay.hide();
              reject(err);
            },
            onLevelComplete: async () => {
              const completionTime = Math.round((Date.now() - startTime) / 1000);
              await this.completeDailyChallenge(completionTime, hintsUsed);
            },
            onHintUsed: () => {
              hintsUsed++;
            }
          });
        });
      } else {
        await this.game.loadLevel({
          words: challengeData.words,
          seed: challengeData.seed,
          clue: challengeData.clue,
          level: 1
        });
        
        // Set up completion handler
        (this.game as any).config.isDailyChallenge = true;
        (this.game as any).config.onLevelComplete = async () => {
          const completionTime = Math.round((Date.now() - startTime) / 1000);
          await this.completeDailyChallenge(completionTime, hintsUsed);
        };
      }
      
      this.hideMainMenu();
    });
  }
  
  /**
   * Complete daily challenge and submit results
   */
  private async completeDailyChallenge(completionTime: number, hintsUsed: number): Promise<void> {
    loadingOverlay.show('Submitting results...');
    
    try {
      const response = await fetch('/api/daily-challenge/complete', {
        method: 'POST',
        headers: { 'Content-Type': 'application/json' },
        body: JSON.stringify({ completionTime, hintsUsed })
      });
      
      if (response.ok) {
        const data = await response.json();
        loadingOverlay.hide();
        
        // Show completion screen
        await this.showDailyChallengeComplete(data);
      } else {
        loadingOverlay.hide();
        const error = await response.json();
        if (error.error === 'Already completed today\'s challenge') {
          this.showToast('Already completed today\'s challenge', 'warning');
        } else {
          this.showToast('Failed to submit results', 'error');
        }
      }
    } catch (error) {
      loadingOverlay.hide();
      console.error('Failed to complete daily challenge:', error);
      this.showToast('Failed to submit results', 'error');
    }
  }
  
  /**
   * Show daily challenge completion screen
   */
  private async showDailyChallengeComplete(data: any): Promise<void> {
    const overlay = document.createElement('div');
    overlay.className = 'fixed inset-0 bg-black/50 backdrop-blur-sm z-[10000] flex items-center justify-center';
    
    const panel = document.createElement('div');
    panel.className = 'bg-gradient-to-br from-hw-surface-primary to-hw-surface-secondary rounded-2xl shadow-2xl max-w-md w-full mx-4 p-6';
    panel.style.transform = 'scale(0.85)';
    
    const { completion, streak, coins, streakBonus, stats } = data;
    
    panel.innerHTML = `
      <div class="text-center mb-4">
        <div class="text-3xl mb-2">🎆</div>
        <h2 class="text-2xl font-bold text-hw-text-primary">Daily Challenge Complete!</h2>
      </div>
      
      <div class="space-y-3">
        <!-- Time and Hints -->
        <div class="bg-hw-surface-tertiary/30 rounded-lg p-3">
          <div class="flex justify-between items-center">
            <span class="text-sm text-hw-text-secondary">Time</span>
            <span class="text-lg font-bold text-hw-text-primary">${this.formatTime(completion.completionTime)}</span>
          </div>
          <div class="flex justify-between items-center mt-2">
            <span class="text-sm text-hw-text-secondary">Hints Used</span>
            <span class="text-lg font-bold text-hw-text-primary">${completion.hintsUsed}</span>
          </div>
        </div>
        
        <!-- Streak Info -->
        ${streak ? `
          <div class="bg-gradient-to-r from-orange-500/20 to-red-500/20 rounded-lg p-3">
            <div class="flex items-center justify-between">
              <div class="flex items-center gap-2">
                <span class="text-2xl">🔥</span>
                <div>
                  <div class="text-sm font-semibold text-orange-400">${streak.currentStreak} Day Streak!</div>
                  ${streakBonus > 0 ? `<div class="text-xs text-hw-text-secondary">Bonus: +${streakBonus} coins</div>` : ''}
                </div>
              </div>
            </div>
          </div>
        ` : ''}
        
        <!-- Rewards -->
        <div class="bg-gradient-to-r from-yellow-500/20 to-amber-500/20 rounded-lg p-3">
          <div class="flex items-center justify-between">
            <span class="text-sm text-hw-text-secondary">Total Coins Earned</span>
            <span class="text-xl font-bold text-yellow-400">🪙 ${coins}</span>
          </div>
        </div>
        
        <!-- Global Stats -->
        <div class="text-center text-xs text-hw-text-secondary mt-3">
          ${stats.fastestTime && completion.completionTime === stats.fastestTime ? 
            '<div class="text-purple-400 font-bold mb-1">🏆 NEW RECORD! You have the fastest time!</div>' : 
            `<div>Fastest: ${this.formatTime(stats.fastestTime)} by ${stats.fastestPlayer}</div>`
          }
          <div>${stats.totalPlayers} players completed today</div>
        </div>
      </div>
      
      <div class="flex gap-2 mt-6">
        <button id="dc-share" class="flex-1 bg-gradient-to-r from-indigo-500 to-purple-500 hover:from-indigo-600 hover:to-purple-600 text-white font-semibold py-2.5 rounded-lg transition-all">
          Share Results
        </button>
        <button id="dc-done" class="flex-1 bg-hw-surface-tertiary/50 hover:bg-hw-surface-tertiary/70 text-hw-text-primary font-semibold py-2.5 rounded-lg transition-colors">
          Done
        </button>
      </div>
    `;
    
    overlay.appendChild(panel);
    document.body.appendChild(overlay);
    
    // Button handlers
    const shareBtn = panel.querySelector('#dc-share');
    if (shareBtn) {
      shareBtn.addEventListener('click', () => {
        this.shareDailyChallengeResults(completion, streak);
      });
    }
    
    const doneBtn = panel.querySelector('#dc-done');
    if (doneBtn) {
      doneBtn.addEventListener('click', () => {
        overlay.remove();
        this.showMainMenu();
      });
    }
  }
  
  /**
   * Share daily challenge results
   */
  private shareDailyChallengeResults(completion: any, streak: any): void {
    const time = this.formatTime(completion.completionTime);
    const hints = completion.hintsUsed;
    const streakText = streak ? `🔥 ${streak.currentStreak} day streak` : '';
    
    const text = `Hexaword Daily Challenge #${new Date().toISOString().split('T')[0]}\n⏱️ ${time} | 💡 ${hints} hints\n${streakText}\n\nPlay at hexaword.reddit.com`;
    
    // Copy to clipboard
    navigator.clipboard.writeText(text).then(() => {
      this.showToast('Results copied to clipboard!', 'info');
    }).catch(() => {
      this.showToast('Failed to copy results', 'error');
    });
  }
  
  /**
   * Format time helper
   */
  private formatTime(seconds: number): string {
    const mins = Math.floor(seconds / 60);
    const secs = seconds % 60;
    return `${mins}:${secs.toString().padStart(2, '0')}`;
  }
  
  /**
   * Update leaderboard with current score
   */
  private async updateLeaderboard(score: number, level: number, coins: number): Promise<void> {
    try {
      // Get current streak from storage
      const progress = loadLocalProgress();
      const streak = progress?.streak || 0;
      
      const response = await fetch('/api/leaderboard/update', {
        method: 'POST',
        headers: { 'Content-Type': 'application/json' },
        body: JSON.stringify({ score, level, coins, streak })
      });
      
      if (!response.ok) {
        console.error('Failed to update leaderboard');
      }
    } catch (error) {
      console.error('Error updating leaderboard:', error);
    }
  }
  
  /**
   * Sets up UI controls
   */
  private setupUI(): void {
    // Add debug controls if in development
    if (this.isDevelopment()) {
      this.addDebugControls();
    }
    
    // Add keyboard shortcuts
    this.setupKeyboardShortcuts();
  }
  
  /**
   * Adds debug controls
   */
  private addDebugControls(): void {
    const debugPanel = document.createElement('div');
    debugPanel.id = 'debug-panel';
    debugPanel.style.cssText = `
      position: fixed;
      top: 10px;
      right: 10px;
      background: rgba(0, 0, 0, 0.8);
      color: white;
      padding: 10px;
      border-radius: 5px;
      font-family: monospace;
      font-size: 12px;
      z-index: 1000;
    `;
    
    debugPanel.innerHTML = `
      <div style="margin-bottom: 10px;">Debug Controls</div>
      <button id="btn-regenerate" style="margin-right: 5px;">Regenerate</button>
      <button id="btn-toggle-debug">Toggle Debug</button>
      <div style="margin-top: 10px;">
        <label>Level: </label>
        <select id="level-select" style="margin-right: 10px;">
          <option value="1">Level 1 - Blue</option>
          <option value="2">Level 2 - Purple</option>
          <option value="3">Level 3 - Teal</option>
          <option value="4">Level 4 - Green</option>
          <option value="5">Level 5 - Red</option>
        </select>
        <button id="btn-toggle-theme">Toggle Theme</button>
      </div>
      <div id="debug-info" style="margin-top: 10px;"></div>
    `;
    
    document.body.appendChild(debugPanel);
    
    // Add event listeners
    document.getElementById('btn-regenerate')?.addEventListener('click', () => {
      this.game?.reset();
    });
    
    document.getElementById('btn-toggle-debug')?.addEventListener('click', () => {
      const currentDebug = localStorage.getItem('hexaword_debug') === 'true';
      localStorage.setItem('hexaword_debug', (!currentDebug).toString());
      window.location.reload();
    });
    
    // Level selection
    document.getElementById('level-select')?.addEventListener('change', async (e) => {
      const level = parseInt((e.target as HTMLSelectElement).value);
      await this.game?.setLevel(level);
    });
    
    // Theme toggle
    document.getElementById('btn-toggle-theme')?.addEventListener('click', async () => {
      await this.game?.toggleTheme();
    });
    
    // Update debug info
    this.updateDebugInfo();
  }
  
  /**
   * Updates debug information
   */
  private updateDebugInfo(): void {
    const debugInfo = document.getElementById('debug-info');
    if (!debugInfo || !this.game) return;
    
    const words = this.game.getPlacedWords();
    const board = this.game.getBoard();
    
    debugInfo.innerHTML = `
      Words: ${words.length}<br>
      Cells: ${board.size}<br>
      FPS: ${this.calculateFPS()}
    `;
    
    // Update every second
    setTimeout(() => this.updateDebugInfo(), 1000);
  }
  
  /**
   * Calculates current FPS
   */
  private calculateFPS(): number {
    // Simplified FPS calculation
    return 60; // Placeholder
  }
  
  /**
   * Sets up keyboard shortcuts
   */
  private setupKeyboardShortcuts(): void {
    document.addEventListener('keydown', (e) => {
      // Ctrl/Cmd + R: Regenerate
      if ((e.ctrlKey || e.metaKey) && e.key === 'r') {
        e.preventDefault();
        this.game?.reset();
      }
      
      // Ctrl/Cmd + D: Toggle debug
      if ((e.ctrlKey || e.metaKey) && e.key === 'd') {
        e.preventDefault();
        const currentDebug = localStorage.getItem('hexaword_debug') === 'true';
        localStorage.setItem('hexaword_debug', (!currentDebug).toString());
        window.location.reload();
      }
    });
  }
  
  /**
   * Shows an error message
   */
  private showError(message: string): void {
    const errorDiv = document.createElement('div');
    errorDiv.style.cssText = `
      position: fixed;
      top: 50%;
      left: 50%;
      transform: translate(-50%, -50%);
      background: #ff4444;
      color: white;
      padding: 20px;
      border-radius: 10px;
      font-family: Arial, sans-serif;
      z-index: 10000;
    `;
    errorDiv.textContent = `Error: ${message}`;
    document.body.appendChild(errorDiv);
    
    // Remove after 5 seconds
    setTimeout(() => errorDiv.remove(), 5000);
  }
  
  /**
   * Checks if running in development mode
   */
  private isDevelopment(): boolean {
    return window.location.hostname === 'localhost' || 
           window.location.hostname === '127.0.0.1';
  }
  
  /**
   * Mulberry32 seeded random number generator
   */
  private mulberry32(seed: number): () => number {
    return function() {
      let t = seed += 0x6D2B79F5;
      t = Math.imul(t ^ t >>> 15, t | 1);
      t ^= t + Math.imul(t ^ t >>> 7, t | 61);
      return ((t ^ t >>> 14) >>> 0) / 4294967296;
    };
  }
}

// Initialize the app
new App();

// Export for potential use in other modules
export { App };<|MERGE_RESOLUTION|>--- conflicted
+++ resolved
@@ -123,13 +123,10 @@
 
     // Check for daily wheel on second launch
     await this.checkDailyWheel();
-<<<<<<< HEAD
     await this.handleDeepLink();
-=======
 
     // Handle shared level links (e.g. ?level=ID)
     await this.handleSharedLevelLaunch();
->>>>>>> dab5a115
   }
 
   // Apply palette/theme for the menu using the player's current level
